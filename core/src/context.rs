use crate::{
    action::ActionWrapper, instance::Observer, logger::Logger, persister::Persister, state::State,
};
use holochain_core_types::{
    agent::Agent,
    cas::storage::ContentAddressableStorage,
    dna::{wasm::DnaWasm, Dna},
    eav::EntityAttributeValueStorage,
    error::HolochainError,
};
use holochain_net::p2p_network::P2pNetwork;
<<<<<<< HEAD
use std::sync::{
    mpsc::{sync_channel, SyncSender},
    Arc, Mutex, RwLock, RwLockReadGuard,
=======
use instance::Observer;
use logger::Logger;
use persister::Persister;
use state::State;
use std::{
    sync::{
        mpsc::{sync_channel, SyncSender},
        Arc, Mutex, RwLock, RwLockReadGuard,
    },
    thread::sleep,
    time::Duration,
>>>>>>> 9902e0d7
};

/// Context holds the components that parts of a Holochain instance need in order to operate.
/// This includes components that are injected from the outside like logger and persister
/// but also the store of the instance that gets injected before passing on the context
/// to inner components/reducers.
#[derive(Clone)]
pub struct Context {
    pub agent: Agent,
    pub logger: Arc<Mutex<Logger>>,
    pub persister: Arc<Mutex<Persister>>,
    state: Option<Arc<RwLock<State>>>,
    pub action_channel: SyncSender<ActionWrapper>,
    pub observer_channel: SyncSender<Observer>,
    pub file_storage: Arc<RwLock<ContentAddressableStorage>>,
    pub eav_storage: Arc<RwLock<EntityAttributeValueStorage>>,
    pub network: Arc<Mutex<P2pNetwork>>,
}

impl Context {
    pub fn default_channel_buffer_size() -> usize {
        100
    }

    pub fn new(
        agent: Agent,
        logger: Arc<Mutex<Logger>>,
        persister: Arc<Mutex<Persister>>,
        cas: Arc<RwLock<ContentAddressableStorage>>,
        eav: Arc<RwLock<EntityAttributeValueStorage>>,
        net: Arc<Mutex<P2pNetwork>>,
    ) -> Result<Context, HolochainError> {
        let (tx_action, _) = sync_channel(Self::default_channel_buffer_size());
        let (tx_observer, _) = sync_channel(Self::default_channel_buffer_size());
        Ok(Context {
            agent,
            logger,
            persister,
            state: None,
            action_channel: tx_action,
            observer_channel: tx_observer,
            file_storage: cas,
            eav_storage: eav,
            network: net,
        })
    }

    pub fn new_with_channels(
        agent: Agent,
        logger: Arc<Mutex<Logger>>,
        persister: Arc<Mutex<Persister>>,
        action_channel: SyncSender<ActionWrapper>,
        observer_channel: SyncSender<Observer>,
        cas: Arc<RwLock<ContentAddressableStorage>>,
        eav: Arc<RwLock<EntityAttributeValueStorage>>,
        net: Arc<Mutex<P2pNetwork>>,
    ) -> Result<Context, HolochainError> {
        Ok(Context {
            agent,
            logger,
            persister,
            state: None,
            action_channel,
            observer_channel,
            file_storage: cas,
            eav_storage: eav,
            network: net,
        })
    }
    // helper function to make it easier to call the logger
    pub fn log(&self, msg: &str) -> Result<(), HolochainError> {
        let mut logger = self.logger.lock().or(Err(HolochainError::LoggingError))?;
        logger.log(msg.to_string());
        Ok(())
    }

    pub fn set_state(&mut self, state: Arc<RwLock<State>>) {
        self.state = Some(state);
    }

    pub fn state(&self) -> Option<RwLockReadGuard<State>> {
        match self.state {
            None => None,
            Some(ref s) => Some(s.read().unwrap()),
        }
    }

    pub fn get_dna(&self) -> Option<Dna> {
        // In the case of genesis we encounter race conditions with regards to setting the DNA.
        // Genesis gets called asynchronously right after dispatching an action that sets the DNA in
        // the state, which can result in this code being executed first.
        // But we can't run anything if there is no DNA which holds the WASM, so we have to wait here.
        // TODO: use a future here
        let mut dna = None;
        let mut done = false;
        let mut tries = 0;
        while !done {
            {
                let state = self
                    .state()
                    .expect("Callback called without application state!");
                dna = state.nucleus().dna();
            }
            match dna {
                Some(_) => done = true,
                None => {
                    if tries > 10 {
                        done = true;
                    } else {
                        sleep(Duration::from_millis(10));
                        tries += 1;
                    }
                }
            }
        }
        dna
    }

    pub fn get_wasm(&self, zome: &str) -> Option<DnaWasm> {
        let dna = self.get_dna().expect("Callback called without DNA set!");
        dna.get_wasm_from_zome_name(zome)
            .and_then(|wasm| Some(wasm.clone()).filter(|_| !wasm.code.is_empty()))
    }
}

/// create a test network
#[cfg_attr(tarpaulin, skip)]
pub fn make_mock_net() -> Arc<Mutex<P2pNetwork>> {
    let res = P2pNetwork::new(
        Box::new(|_r| Ok(())),
        &json!({
            "backend": "mock"
        })
        .into(),
    )
    .unwrap();
    Arc::new(Mutex::new(res))
}

#[cfg(test)]
mod tests {
    extern crate tempfile;
    extern crate test_utils;
    use self::tempfile::tempdir;
    use super::*;
    use crate::{
        context::make_mock_net, instance::tests::test_logger, persister::SimplePersister,
        state::State,
    };
    use holochain_cas_implementations::{cas::file::FilesystemStorage, eav::file::EavFileStorage};
    use holochain_core_types::agent::Agent;
    use std::sync::{Arc, Mutex, RwLock};

    #[test]
    fn default_buffer_size_test() {
        assert_eq!(Context::default_channel_buffer_size(), 100);
    }

    #[test]
    fn test_state() {
        let file_storage = Arc::new(RwLock::new(
            FilesystemStorage::new(tempdir().unwrap().path().to_str().unwrap()).unwrap(),
        ));
        let mut maybe_context = Context::new(
            Agent::generate_fake("Terence"),
            test_logger(),
            Arc::new(Mutex::new(SimplePersister::new(file_storage.clone()))),
            file_storage.clone(),
            Arc::new(RwLock::new(
                EavFileStorage::new(tempdir().unwrap().path().to_str().unwrap().to_string())
                    .unwrap(),
            )),
            make_mock_net(),
        )
        .unwrap();

        assert!(maybe_context.state().is_none());

        let global_state = Arc::new(RwLock::new(State::new(Arc::new(maybe_context.clone()))));
        maybe_context.set_state(global_state.clone());

        {
            let _read_lock = global_state.read().unwrap();
            assert!(maybe_context.state().is_some());
        }
    }

    #[test]
    #[should_panic]
    #[cfg(not(windows))] // RwLock does not panic on windows since mutexes are recursive
    fn test_deadlock() {
        let file_storage = Arc::new(RwLock::new(
            FilesystemStorage::new(tempdir().unwrap().path().to_str().unwrap()).unwrap(),
        ));
        let mut context = Context::new(
            Agent::generate_fake("Terence"),
            test_logger(),
            Arc::new(Mutex::new(SimplePersister::new(file_storage.clone()))),
            file_storage.clone(),
            Arc::new(RwLock::new(
                EavFileStorage::new(tempdir().unwrap().path().to_str().unwrap().to_string())
                    .unwrap(),
            )),
            make_mock_net(),
        )
        .unwrap();

        let global_state = Arc::new(RwLock::new(State::new(Arc::new(context.clone()))));
        context.set_state(global_state.clone());

        {
            let _write_lock = global_state.write().unwrap();
            // This line panics because we would enter into a deadlock
            context.state();
        }
    }
}<|MERGE_RESOLUTION|>--- conflicted
+++ resolved
@@ -9,15 +9,6 @@
     error::HolochainError,
 };
 use holochain_net::p2p_network::P2pNetwork;
-<<<<<<< HEAD
-use std::sync::{
-    mpsc::{sync_channel, SyncSender},
-    Arc, Mutex, RwLock, RwLockReadGuard,
-=======
-use instance::Observer;
-use logger::Logger;
-use persister::Persister;
-use state::State;
 use std::{
     sync::{
         mpsc::{sync_channel, SyncSender},
@@ -25,7 +16,6 @@
     },
     thread::sleep,
     time::Duration,
->>>>>>> 9902e0d7
 };
 
 /// Context holds the components that parts of a Holochain instance need in order to operate.
