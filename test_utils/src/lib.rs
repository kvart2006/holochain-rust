extern crate holochain_agent;
extern crate holochain_core;
extern crate holochain_dna;
extern crate wabt;

use holochain_agent::Agent;
use holochain_core::{context::Context, logger::Logger, persister::SimplePersister};
use holochain_dna::{
    wasm::DnaWasm,
<<<<<<< HEAD
    zome::{capabilities::Capability, entry_types::EntryType, Config, Zome},
=======
    zome::{
        capabilities::{Capability, Membrane},
        Config, Zome,
    },
>>>>>>> ed079424
    Dna,
};
use std::{
    collections::{hash_map::DefaultHasher, HashMap},
    fmt,
    fs::File,
    hash::{Hash, Hasher},
    io::prelude::*,
    sync::{Arc, Mutex},
};
use wabt::Wat2Wasm;

/// Load WASM from filesystem
pub fn create_wasm_from_file(fname: &str) -> Vec<u8> {
    let mut file = File::open(fname).unwrap();
    let mut buf = Vec::new();
    file.read_to_end(&mut buf).unwrap();
    buf
}

/// Create DNA from WAT
pub fn create_test_dna_with_wat(zome_name: &str, cap_name: &str, wat: Option<&str>) -> Dna {
    // Default WASM code returns 1337 as integer
    let default_wat = r#"
            (module
                (memory (;0;) 17)
                (func (export "main") (param $p0 i32) (result i32)
                    i32.const 4
                )
                (data (i32.const 0)
                    "1337"
                )
                (export "memory" (memory 0))
            )
        "#;
    let wat_str = wat.unwrap_or_else(|| &default_wat);

    // Test WASM code that returns 1337 as integer
    let wasm_binary = Wat2Wasm::new()
        .canonicalize_lebs(false)
        .write_debug_names(true)
        .convert(wat_str)
        .unwrap();

    create_test_dna_with_wasm(zome_name, cap_name, wasm_binary.as_ref().to_vec())
}

/// Prepare valid DNA struct with that WASM in a zome's capability
pub fn create_test_dna_with_wasm(zome_name: &str, cap_name: &str, wasm: Vec<u8>) -> Dna {
    let mut dna = Dna::new();
    let mut capability = Capability::new();
    capability.code = DnaWasm { code: wasm };

    let mut capabilities = HashMap::new();
    capabilities.insert(cap_name.to_string(), capability);

    let mut entry_types = HashMap::new();
    entry_types.insert("testEntryType".to_string(), EntryType::new());

    let zome = Zome::new(
        "some zome description",
        &Config::new(),
        &entry_types,
        &capabilities,
    );

    // zome.capabilities.push(capability);
    dna.zomes.insert(zome_name.to_string(), zome);
    dna.name = "TestApp".into();
    dna.uuid = "8ed84a02-a0e6-4c8c-a752-34828e302986".into();
    dna
}

pub fn create_test_cap(membrane: Membrane, wasm: &Vec<u8>) -> Capability {
    let mut capability = Capability::new();
    capability.code = DnaWasm { code: wasm.clone() };
    capability.cap_type.membrane = membrane;
    capability
}

/// Prepare valid DNA struct with that WASM in a zome's capability
pub fn create_test_dna_with_cap(zome_name: &str, cap_name: &str, cap: &Capability) -> Dna {
    let mut dna = Dna::new();

    let mut capabilities = HashMap::new();
    capabilities.insert(cap_name.to_string(), cap.clone());

    let zome = Zome::new(
        "some zome description",
        &Config::new(),
        &HashMap::new(),
        &capabilities,
    );

    // zome.capabilities.push(capability);
    dna.zomes.insert(zome_name.to_string(), zome);
    dna.name = "TestApp".into();
    dna.uuid = "8ed84a02-a0e6-4c8c-a752-34828e302986".into();
    dna
}

#[derive(Clone)]
pub struct TestLogger {
    pub log: Vec<String>,
}

impl Logger for TestLogger {
    fn log(&mut self, msg: String) {
        self.log.push(msg);
    }
}

// trying to get a way to print out what has been logged for tests without a read function.
// this currently fails
impl fmt::Debug for TestLogger {
    fn fmt(&self, f: &mut fmt::Formatter) -> fmt::Result {
        write!(f, "{:?}", self.log)
    }
}

pub fn test_logger() -> Arc<Mutex<TestLogger>> {
    Arc::new(Mutex::new(TestLogger { log: Vec::new() }))
}

#[cfg_attr(tarpaulin, skip)]
pub fn test_context_and_logger(agent_name: &str) -> (Arc<Context>, Arc<Mutex<TestLogger>>) {
    let agent = Agent::from_string(agent_name.to_string());
    let logger = test_logger();
    (
        Arc::new(Context::new(
            agent,
            logger.clone(),
            Arc::new(Mutex::new(SimplePersister::new())),
        )),
        logger,
    )
}

pub fn test_context(agent_name: &str) -> Arc<Context> {
    let (context, _) = test_context_and_logger(agent_name);
    context
}

/// calculates the native Rust hash
/// has nothing to do with our hashing e.g. multihash
/// @see https://doc.rust-lang.org/std/hash/index.html
pub fn calculate_hash<T: Hash>(t: &T) -> u64 {
    let mut s = DefaultHasher::new();
    t.hash(&mut s);
    s.finish()
}<|MERGE_RESOLUTION|>--- conflicted
+++ resolved
@@ -7,14 +7,10 @@
 use holochain_core::{context::Context, logger::Logger, persister::SimplePersister};
 use holochain_dna::{
     wasm::DnaWasm,
-<<<<<<< HEAD
-    zome::{capabilities::Capability, entry_types::EntryType, Config, Zome},
-=======
     zome::{
         capabilities::{Capability, Membrane},
-        Config, Zome,
+        entry_types::EntryType, Config, Zome,
     },
->>>>>>> ed079424
     Dna,
 };
 use std::{
