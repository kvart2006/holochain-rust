--- conflicted
+++ resolved
@@ -179,12 +179,7 @@
         nucleus::ribosome::{callback::Callback, Defn},
         persister::SimplePersister,
     };
-<<<<<<< HEAD
-    use holochain_core_types::{agent::AgentId, dna::Dna};
-    use holochain_net::p2p_network::P2pNetwork;
-=======
     use holochain_core_types::{agent::Agent, dna::Dna};
->>>>>>> 3da9adf7
 
     use std::sync::{Arc, Mutex, RwLock};
     use tempfile::tempdir;
