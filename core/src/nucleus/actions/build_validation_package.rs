extern crate futures;
extern crate serde_json;
use crate::{
    action::{Action, ActionWrapper},
    agent,
    context::Context,
    nucleus::ribosome::callback::{
        validation_package::get_validation_package_definition, CallbackResult,
    },
};
use futures::{future::Future, task::{Poll, LocalWaker}};
use holochain_core_types::{
    cas::content::AddressableContent,
    chain_header::ChainHeader,
    entry::{entry_type::EntryType, Entry, SerializedEntry},
    error::HolochainError,
    validation::{ValidationPackage, ValidationPackageDefinition::*},
};
use snowflake;
use std::{
    pin::{Pin, Unpin},
    convert::TryInto,
    sync::Arc, thread
};

pub fn build_validation_package<'a>(
    entry: &Entry,
    context: &'a Arc<Context>,
) -> ValidationPackageFuture {
    let id = snowflake::ProcessUniqueId::new();

<<<<<<< HEAD
    match context
        .state()
        .unwrap()
        .nucleus()
        .dna()
        .unwrap()
        .get_zome_name_for_entry_type(&entry.entry_type().to_string())
    {
        None => {
            return ValidationPackageFuture {
                context: context.clone(),
                key: id,
                error: Some(HolochainError::ValidationFailed(format!(
                    "Unknown entry type: '{}'",
                    String::from(entry.entry_type().to_owned())
                ))),
            };
=======
    if let EntryType::App(_) = entry.entry_type() {
        if context
            .state()
            .unwrap()
            .nucleus()
            .dna()
            .unwrap()
            .get_zome_name_for_entry_type(&entry.entry_type().to_string())
            .is_none()
        {
            return Box::new(future::err(HolochainError::ValidationFailed(format!(
                "Unknown entry type: '{}'",
                String::from(entry.entry_type().to_owned())
            ))));
>>>>>>> e9a67be8
        }
    }

    {
        let id = id.clone();
        let entry = entry.clone();
        let context = context.clone();
        let entry_header = chain_header(entry.clone(), &context).unwrap_or(
            // TODO: make sure that we don't run into race conditions with respect to the chain
            // We need the source chain header as part of the validation package.
            // For an already committed entry (when asked to deliver the validation package to
            // a DHT node) we should have gotten one from chain_header() above.
            // But when we commit an entry, there is no header for it in the chain yet.
            // That is why we have to create a pre-flight header here.
            // If there is another zome function call that also calls commit before this commit
            // is done, we might create two pre-flight chain headers linking to the same
            // previous header. Since these pre-flight headers are not written to the chain
            // and just used for the validation, I don't see why it would be a problem.
            // If it was a problem, we would have to make sure that the whole commit process
            // (including validtion) is atomic.
            agent::state::create_new_chain_header(&entry, &*context.state().unwrap().agent()),
        );

        thread::spawn(move || {
            let maybe_callback_result = get_validation_package_definition(&entry, context.clone());
            let maybe_validation_package = maybe_callback_result
                .and_then(|callback_result| match callback_result {
                    CallbackResult::Fail(error_string) => {
                        Err(HolochainError::ErrorGeneric(error_string))
                    }
                    CallbackResult::ValidationPackageDefinition(def) => Ok(def),
                    CallbackResult::NotImplemented => Err(HolochainError::ErrorGeneric(format!(
                        "ValidationPackage callback not implemented for {:?}",
                        entry.entry_type().clone()
                    ))),
                    _ => unreachable!(),
                })
                .and_then(|package_definition| {
                    Ok(match package_definition {
                        Entry => ValidationPackage::only_header(entry_header),
                        ChainEntries => {
                            let mut package = ValidationPackage::only_header(entry_header);
                            package.source_chain_entries = Some(all_public_chain_entries(&context));
                            package
                        }
                        ChainHeaders => {
                            let mut package = ValidationPackage::only_header(entry_header);
                            package.source_chain_headers = Some(all_public_chain_headers(&context));
                            package
                        }
                        ChainFull => {
                            let mut package = ValidationPackage::only_header(entry_header);
                            package.source_chain_entries = Some(all_public_chain_entries(&context));
                            package.source_chain_headers = Some(all_public_chain_headers(&context));
                            package
                        }
                        Custom(string) => {
                            let mut package = ValidationPackage::only_header(entry_header);
                            package.custom = Some(string);
                            package
                        }
                    })
                });

            context
                .action_channel
                .send(ActionWrapper::new(Action::ReturnValidationPackage((
                    id,
                    maybe_validation_package,
                ))))
                .expect("action channel to be open in reducer");
        });
    }

    ValidationPackageFuture {
        context: context.clone(),
        key: id,
        error: None,
    }
}

fn chain_header(entry: Entry, context: &Arc<Context>) -> Option<ChainHeader> {
    let chain = context.state().unwrap().agent().chain();
    let top_header = context.state().unwrap().agent().top_chain_header();
    chain
        .iter(&top_header)
        .find(|ref header| *header.entry_address() == entry.address())
}

fn all_public_chain_entries(context: &Arc<Context>) -> Vec<SerializedEntry> {
    let chain = context.state().unwrap().agent().chain();
    let top_header = context.state().unwrap().agent().top_chain_header();
    chain
        .iter(&top_header)
        .filter(|ref chain_header| chain_header.entry_type().can_publish())
        .map(|chain_header| {
            let storage = chain.content_storage().clone();
            let json = (*storage.read().unwrap())
                .fetch(chain_header.entry_address())
                .expect("Could not fetch from CAS");
            json.expect("Could not find CAS for existing chain header")
                .try_into()
                .expect("Could not convert to serialized entry")
        })
        .collect::<Vec<_>>()
}

fn all_public_chain_headers(context: &Arc<Context>) -> Vec<ChainHeader> {
    let chain = context.state().unwrap().agent().chain();
    let top_header = context.state().unwrap().agent().top_chain_header();
    chain
        .iter(&top_header)
        .filter(|ref chain_header| chain_header.entry_type().can_publish())
        .collect::<Vec<_>>()
}

/// ValidationPackageFuture resolves to the ValidationPackage or a HolochainError.
pub struct ValidationPackageFuture {
    context: Arc<Context>,
    key: snowflake::ProcessUniqueId,
    error: Option<HolochainError>,
}

impl Unpin for ValidationPackageFuture {}

impl Future for ValidationPackageFuture {
    type Output = Result<ValidationPackage, HolochainError>;

    fn poll(
        self: Pin<&mut Self>,
        lw: &LocalWaker
    ) -> Poll<Self::Output> {
        if let Some(ref error) = self.error {
            return Poll::Ready(Err(error.clone()));
        }
        //
        // TODO: connect the waker to state updates for performance reasons
        // See: https://github.com/holochain/holochain-rust/issues/314
        //
        lw.wake();
        if let Some(state) = self.context.state() {
            match state.nucleus().validation_packages.get(&self.key) {
                Some(Ok(validation_package)) => {
                    Poll::Ready(Ok(validation_package.clone()))
                }
                Some(Err(error)) => Poll::Ready(Err(error.clone())),
                None => Poll::Pending,
            }
        } else {
            Poll::Pending
        }
    }
}

#[cfg(test)]
mod tests {
    use super::*;
    use crate::nucleus::actions::tests::*;

    use futures::executor::block_on;
    use holochain_core_types::validation::ValidationPackage;

    #[test]
    fn test_building_validation_package_entry() {
        let (_instance, context) = instance();

        // adding other entries to not have special case of empty chain
        commit(test_entry_package_chain_entries(), &context);
        commit(test_entry_package_chain_full(), &context);

        // commit entry to build validation package for
        let chain_header = commit(test_entry_package_entry(), &context);

        let maybe_validation_package = block_on(build_validation_package(
            &test_entry_package_entry(),
            &context.clone(),
        ));
        println!("{:?}", maybe_validation_package);
        assert!(maybe_validation_package.is_ok());

        let expected = ValidationPackage {
            chain_header: Some(chain_header),
            source_chain_entries: None,
            source_chain_headers: None,
            custom: None,
        };

        assert_eq!(maybe_validation_package.unwrap(), expected);
    }

    #[test]
    fn test_building_validation_package_chain_entries() {
        let (_instance, context) = instance();

        // adding other entries to not have special case of empty chain
        commit(test_entry_package_chain_entries(), &context);
        commit(test_entry_package_chain_full(), &context);

        // commit entry to build validation package for
        let chain_header = commit(test_entry_package_chain_entries(), &context);

        let maybe_validation_package = block_on(build_validation_package(
            &test_entry_package_chain_entries(),
            &context.clone(),
        ));
        assert!(maybe_validation_package.is_ok());

        let expected = ValidationPackage {
            chain_header: Some(chain_header),
            source_chain_entries: Some(all_public_chain_entries(&context)),
            source_chain_headers: None,
            custom: None,
        };

        assert_eq!(maybe_validation_package.unwrap(), expected);
    }

    #[test]
    fn test_building_validation_package_chain_headers() {
        let (_instance, context) = instance();

        // adding other entries to not have special case of empty chain
        commit(test_entry_package_chain_entries(), &context);
        commit(test_entry_package_chain_full(), &context);

        // commit entry to build validation package for
        let chain_header = commit(test_entry_package_chain_headers(), &context);

        let maybe_validation_package = block_on(build_validation_package(
            &test_entry_package_chain_headers(),
            &context.clone(),
        ));
        assert!(maybe_validation_package.is_ok());

        let expected = ValidationPackage {
            chain_header: Some(chain_header),
            source_chain_entries: None,
            source_chain_headers: Some(all_public_chain_headers(&context)),
            custom: None,
        };

        assert_eq!(maybe_validation_package.unwrap(), expected);
    }

    #[test]
    fn test_building_validation_package_chain_full() {
        let (_instance, context) = instance();

        // adding other entries to not have special case of empty chain
        commit(test_entry_package_chain_entries(), &context);
        commit(test_entry_package_entry(), &context);

        // commit entry to build validation package for
        let chain_header = commit(test_entry_package_chain_full(), &context);

        let maybe_validation_package = block_on(build_validation_package(
            &test_entry_package_chain_full(),
            &context.clone(),
        ));
        assert!(maybe_validation_package.is_ok());

        let expected = ValidationPackage {
            chain_header: Some(chain_header),
            source_chain_entries: Some(all_public_chain_entries(&context)),
            source_chain_headers: Some(all_public_chain_headers(&context)),
            custom: None,
        };

        assert_eq!(maybe_validation_package.unwrap(), expected);
    }
}<|MERGE_RESOLUTION|>--- conflicted
+++ resolved
@@ -29,25 +29,6 @@
 ) -> ValidationPackageFuture {
     let id = snowflake::ProcessUniqueId::new();
 
-<<<<<<< HEAD
-    match context
-        .state()
-        .unwrap()
-        .nucleus()
-        .dna()
-        .unwrap()
-        .get_zome_name_for_entry_type(&entry.entry_type().to_string())
-    {
-        None => {
-            return ValidationPackageFuture {
-                context: context.clone(),
-                key: id,
-                error: Some(HolochainError::ValidationFailed(format!(
-                    "Unknown entry type: '{}'",
-                    String::from(entry.entry_type().to_owned())
-                ))),
-            };
-=======
     if let EntryType::App(_) = entry.entry_type() {
         if context
             .state()
@@ -58,11 +39,14 @@
             .get_zome_name_for_entry_type(&entry.entry_type().to_string())
             .is_none()
         {
-            return Box::new(future::err(HolochainError::ValidationFailed(format!(
-                "Unknown entry type: '{}'",
-                String::from(entry.entry_type().to_owned())
-            ))));
->>>>>>> e9a67be8
+            return ValidationPackageFuture {
+                context: context.clone(),
+                key: id,
+                error: Some(HolochainError::ValidationFailed(format!(
+                    "Unknown entry type: '{}'",
+                    String::from(entry.entry_type().to_owned())
+                ))),
+            };
         }
     }
 
