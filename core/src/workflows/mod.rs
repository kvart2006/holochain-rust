--- conflicted
+++ resolved
@@ -1,8 +1,4 @@
 pub mod author_entry;
-<<<<<<< HEAD
 pub mod get_entry_result;
-=======
-pub mod get_entry_history;
 pub mod hold_entry;
->>>>>>> eb4e1df7
 pub mod respond_validation_package_request;