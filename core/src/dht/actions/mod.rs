--- conflicted
+++ resolved
@@ -1,6 +1,3 @@
 pub mod add_link;
-<<<<<<< HEAD
-pub mod remove_entry;
-=======
 pub mod hold;
->>>>>>> 9b131a98
+pub mod remove_entry;