//use error::HolochainError;
use action::ActionWrapper;
use context::Context;
use state::State;
use std::{
    sync::{
        mpsc::{channel, Sender},
        Arc, RwLock, RwLockReadGuard,
    },
    thread,
};

pub const REDUX_DEFAULT_TIMEOUT_MS: u64 = 2000;

/// Object representing a Holochain app instance.
/// Holds the Event loop and processes it with the redux state model.
//#[derive(Clone)]
pub struct Instance {
    state: Arc<RwLock<State>>,
    action_channel: Sender<ActionWrapper>,
    observer_channel: Sender<Observer>,
}

type ClosureType = Box<FnMut(&State) -> bool + Send>;

/// State Observer that executes a closure everytime the State changes.
pub struct Observer {
    pub sensor: ClosureType,
}

pub static DISPATCH_WITHOUT_CHANNELS: &str = "dispatch called without channels open";

impl Instance {
    /// get a clone of the action channel
    pub fn action_channel(&self) -> Sender<ActionWrapper> {
        self.action_channel.clone()
    }

    /// get a clone of the observer channel
    pub fn observer_channel(&self) -> Sender<Observer> {
        self.observer_channel.clone()
    }

    /// Stack an Action in the Event Queue
    ///
    /// # Panics
    ///
    /// Panics if called before `start_action_loop`.
    pub fn dispatch(&mut self, action_wrapper: ActionWrapper) {
        dispatch_action(&self.action_channel, action_wrapper)
    }

    /// Stack an Action in the Event Queue and block until is has been processed.
    ///
    /// # Panics
    ///
    /// Panics if called before `start_action_loop`.
    pub fn dispatch_and_wait(&mut self, action_wrapper: ActionWrapper) {
        dispatch_action_and_wait(&self.action_channel, &self.observer_channel, action_wrapper);
    }

    /// Stack an action in the Event Queue and create an Observer on it with the specified closure
    ///
    /// # Panics
    ///
    /// Panics if called before `start_action_loop`.
    pub fn dispatch_with_observer<F>(&mut self, action_wrapper: ActionWrapper, closure: F)
    where
        F: 'static + FnMut(&State) -> bool + Send,
    {
        dispatch_action_with_observer(
            &self.action_channel,
            &self.observer_channel,
            action_wrapper,
            closure,
        )
    }

    /// Start the Event Loop on a seperate thread
    pub fn start_action_loop(&mut self, context: Arc<Context>) {
        let (tx_action, rx_action) = channel::<ActionWrapper>();
        let (tx_observer, rx_observer) = channel::<Observer>();
        self.action_channel = tx_action.clone();
        self.observer_channel = tx_observer.clone();

        let state_mutex = Arc::clone(&self.state);

        thread::spawn(move || {
            let mut state_observers: Vec<Observer> = Vec::new();

            // @TODO this should all be callable outside the loop so that deterministic tests that
            // don't rely on time can be written
            // @see https://github.com/holochain/holochain-rust/issues/169
            for action_wrapper in rx_action {
                // Mutate state
                {
                    let mut state = state_mutex
                        .write()
                        .expect("owners of the state RwLock shouldn't panic");
                    *state = state.reduce(
                        Arc::clone(&context),
                        action_wrapper,
                        &tx_action,
                        &tx_observer,
                    );
                }

                // Add new observers
                state_observers.extend(rx_observer.try_iter());

                // Run all observer closures
                {
                    let state = state_mutex
                        .read()
                        .expect("owners of the state RwLock shouldn't panic");
                    let mut i = 0;
                    while i != state_observers.len() {
                        if (&mut state_observers[i].sensor)(&state) {
                            state_observers.remove(i);
                        } else {
                            i += 1;
                        }
                    }
                }
            }
        });
    }

    /// Creates a new Instance with disconnected channels.
    pub fn new() -> Self {
        let (tx_action, _) = channel();
        let (tx_observer, _) = channel();
        Instance {
            state: Arc::new(RwLock::new(State::new())),
            action_channel: tx_action,
            observer_channel: tx_observer,
        }
    }

    pub fn state(&self) -> RwLockReadGuard<State> {
        self.state
            .read()
            .expect("owners of the state RwLock shouldn't panic")
    }
}

impl Default for Instance {
    fn default() -> Self {
        Self::new()
    }
}

/// Send Action to Instance's Event Queue and block until is has been processed.
///
/// # Panics
///
/// Panics if the channels passed are disconnected.
pub fn dispatch_action_and_wait(
    action_channel: &Sender<ActionWrapper>,
    observer_channel: &Sender<Observer>,
    action_wrapper: ActionWrapper,
) {
    // Create blocking channel
    let (sender, receiver) = channel::<()>();

    // Create blocking observer
    let observer_action_wrapper = action_wrapper.clone();
    let closure = move |state: &State| {
        if state.history.contains(&observer_action_wrapper) {
            sender
                .send(())
                // the channel stays connected until the first message has been sent
                // if this fails that means that it was called after having returned done=true
                .expect("observer called after done");
            true
        } else {
            false
        }
    };

    dispatch_action_with_observer(&action_channel, &observer_channel, action_wrapper, closure);

    // Block until Observer has sensed the completion of the Action
    receiver.recv().expect(DISPATCH_WITHOUT_CHANNELS);
}

/// Send Action to the Event Queue and create an Observer for it with the specified closure
///
/// # Panics
///
/// Panics if the channels passed are disconnected.
pub fn dispatch_action_with_observer<F>(
    action_channel: &Sender<ActionWrapper>,
    observer_channel: &Sender<Observer>,
    action_wrapper: ActionWrapper,
    closure: F,
) where
    F: 'static + FnMut(&State) -> bool + Send,
{
    let observer = Observer {
        sensor: Box::new(closure),
    };

    observer_channel
        .send(observer)
        .expect(DISPATCH_WITHOUT_CHANNELS);
    dispatch_action(action_channel, action_wrapper);
}

/// Send Action to the Event Queue
///
/// # Panics
///
/// Panics if the channels passed are disconnected.
pub fn dispatch_action(action_channel: &Sender<ActionWrapper>, action_wrapper: ActionWrapper) {
    action_channel
        .send(action_wrapper)
        .expect(DISPATCH_WITHOUT_CHANNELS);
}

#[cfg(test)]
pub mod tests {
    extern crate test_utils;
    use super::Instance;
    use action::{Action, ActionWrapper};
    use context::Context;
    use hash_table::sys_entry::EntryType;
    use holochain_agent::Agent;
    use holochain_dna::{zome::Zome, Dna};
    use logger::Logger;
    use nucleus::ribosome::{callback::Callback, Defn};
    use persister::SimplePersister;
    use state::State;
    use std::{
        str::FromStr,
        sync::{mpsc::channel, Arc, Mutex},
        thread::sleep,
        time::Duration,
    };

    #[derive(Clone, Debug)]
    pub struct TestLogger {
        pub log: Vec<String>,
    }

    impl Logger for TestLogger {
        fn log(&mut self, msg: String) {
            self.log.push(msg);
        }
    }

    /// create a test logger
    pub fn test_logger() -> Arc<Mutex<TestLogger>> {
        Arc::new(Mutex::new(TestLogger { log: Vec::new() }))
    }

    /// create a test context and TestLogger pair so we can use the logger in assertions
    pub fn test_context_and_logger(agent_name: &str) -> (Arc<Context>, Arc<Mutex<TestLogger>>) {
        let agent = Agent::from_string(agent_name.to_string());
        let logger = test_logger();
        (
            Arc::new(Context {
                agent,
                logger: logger.clone(),
                persister: Arc::new(Mutex::new(SimplePersister::new())),
            }),
            logger,
        )
    }

    /// create a test context
    pub fn test_context(agent_name: &str) -> Arc<Context> {
        let (context, _) = test_context_and_logger(agent_name);
        context
    }

    /// create a test instance
    pub fn test_instance(dna: Dna) -> Instance {
        // Create instance and plug in our DNA
        let mut instance = Instance::new();
        instance.start_action_loop(test_context("jane"));

        let action_wrapper = ActionWrapper::new(Action::InitApplication(dna.clone()));
        instance.dispatch_and_wait(action_wrapper);

        assert_eq!(instance.state().nucleus().dna(), Some(dna.clone()));

        /// fair warning... use test_instance_blank() if you want a minimal instance
        assert!(
            !dna.zomes.clone().is_empty(),
            "Empty zomes = No genesis = infinite loops below!"
        );

        // @TODO abstract and DRY this out
        // @see https://github.com/holochain/holochain-rust/issues/195
        while instance
            .state()
            .history
            .iter()
            .find(|aw| match aw.action() {
                Action::InitApplication(_) => true,
                _ => false,
            })
<<<<<<< HEAD
            == None
=======
            .is_none()
>>>>>>> 4eb56aca
        {
            println!("Waiting for InitApplication");
            sleep(Duration::from_millis(10))
        }

        while instance
            .state()
            .history
            .iter()
            .find(|aw| match aw.action() {
                Action::Commit(entry) => {
                    assert_eq!(
                        EntryType::from_str(&entry.entry_type()).unwrap(),
                        EntryType::Dna
                    );
                    true
                }
                _ => false,
            })
            == None
        {
            println!("Waiting for Commit for genesis");
            sleep(Duration::from_millis(10))
        }

        while instance
            .state()
            .history
            .iter()
            .find(|aw| match aw.action() {
                Action::ExecuteZomeFunction(_) => true,
                _ => false,
            })
<<<<<<< HEAD
            == None
=======
            .is_none()
>>>>>>> 4eb56aca
        {
            println!("Waiting for ExecuteZomeFunction for genesis");
            sleep(Duration::from_millis(10))
        }

        while instance
            .state()
            .history
            .iter()
            .find(|aw| match aw.action() {
                Action::ReturnZomeFunctionResult(_) => true,
                _ => false,
            })
<<<<<<< HEAD
            == None
=======
            .is_none()
>>>>>>> 4eb56aca
        {
            println!("Waiting for ReturnZomeFunctionResult from genesis");
            sleep(Duration::from_millis(10))
        }

        while instance
            .state()
            .history
            .iter()
            .find(|aw| match aw.action() {
                Action::ReturnInitializationResult(_) => true,
                _ => false,
            })
<<<<<<< HEAD
            == None
=======
            .is_none()
>>>>>>> 4eb56aca
        {
            println!("Waiting for ReturnInitializationResult");
            sleep(Duration::from_millis(10))
        }

        instance
    }

    /// create a test instance with a blank DNA
    pub fn test_instance_blank() -> Instance {
        let mut dna = Dna::new();
        dna.zomes.push(Zome::default());
        test_instance(dna)
    }

    #[test]
    /// This test shows how to call dispatch with a closure that should run
    /// when the action results in a state change.  Note that the observer closure
    /// needs to return a boolean to indicate that it has successfully observed what
    /// it intends to observe.  It will keep getting called as the state changes until
    /// it returns true.
    /// Note also that for this test we create a channel to send something (in this case
    /// the dna) back over, just so that the test will block until the closure is successfully
    /// run and the assert will actually run.  If we put the assert inside the closure
    /// the test thread could complete before the closure was called.
    fn can_dispatch_with_observer() {
        let mut instance = Instance::new();
        instance.start_action_loop(test_context("jane"));

        let dna = Dna::new();
        let (sender, receiver) = channel();
        instance.dispatch_with_observer(
            ActionWrapper::new(Action::InitApplication(dna.clone())),
            move |state: &State| match state.nucleus().dna() {
                Some(dna) => {
                    sender
                        .send(dna)
                        // the channel stays connected until the first message has been sent
                        // if this fails that means that it was called after having returned done=true
                        .expect("observer called after done");
                    true
                }
                None => false,
            },
        );

        let stored_dna = receiver.recv().expect("observer dropped before done");

        assert_eq!(dna, stored_dna);
    }

    #[test]
    /// tests that we can dispatch an action and block until it completes
    fn can_dispatch_and_wait() {
        let mut instance = Instance::new();
        assert_eq!(instance.state().nucleus().dna(), None);
        assert_eq!(
            instance.state().nucleus().status(),
            ::nucleus::state::NucleusStatus::New
        );

        let dna = Dna::new();

        let action = ActionWrapper::new(Action::InitApplication(dna.clone()));
        instance.start_action_loop(test_context("jane"));

        // the initial state is not intialized
        assert!(instance.state().nucleus().has_initialized() == false);

        instance.dispatch_and_wait(action);
        assert_eq!(instance.state().nucleus().dna(), Some(dna));

        // Wait for Init to finish
        // @TODO don't use history length in tests
        // @see https://github.com/holochain/holochain-rust/issues/195
        while instance.state().history.len() < 2 {
            // @TODO don't use history length in tests
            // @see https://github.com/holochain/holochain-rust/issues/195
            println!("Waiting... {}", instance.state().history.len());
            sleep(Duration::from_millis(10));
        }
        assert!(instance.state().nucleus().has_initialized());
    }

    #[test]
    /// tests that an unimplemented genesis allows the nucleus to initialize
    /// @TODO is this right? should return unimplemented?
    /// @see https://github.com/holochain/holochain-rust/issues/97
    fn test_missing_genesis() {
        let mut dna = test_utils::create_test_dna_with_wat("test_zome", "test_cap", None);
        dna.zomes[0].capabilities[0].name = Callback::Genesis.capability().as_str().to_string();

        let instance = test_instance(dna);

        // @TODO don't use history length in tests
        // @see https://github.com/holochain/holochain-rust/issues/195
        assert_eq!(instance.state().history.len(), 5);
        assert!(instance.state().nucleus().has_initialized());
    }

    #[test]
    /// tests that a valid genesis allows the nucleus to initialize
    fn test_genesis_ok() {
        let dna = test_utils::create_test_dna_with_wat(
            "test_zome",
            Callback::Genesis.capability().as_str(),
            Some(
                r#"
            (module
                (memory (;0;) 17)
                (func (export "genesis_dispatch") (param $p0 i32) (result i32)
                    i32.const 0
                )
                (data (i32.const 0)
                    ""
                )
                (export "memory" (memory 0))
            )
        "#,
            ),
        );

        let instance = test_instance(dna);

        // @TODO don't use history length in tests
        // @see https://github.com/holochain/holochain-rust/issues/195
        assert_eq!(instance.state().history.len(), 5);
        assert!(instance.state().nucleus().has_initialized());
    }

    #[test]
    /// tests that a failed genesis prevents the nucleus from initializing
    fn test_genesis_err() {
        let dna = test_utils::create_test_dna_with_wat(
            "test_zome",
            Callback::Genesis.capability().as_str(),
            Some(
                r#"
            (module
                (memory (;0;) 17)
                (func (export "genesis_dispatch") (param $p0 i32) (result i32)
                    i32.const 4
                )
                (data (i32.const 0)
                    "1337"
                )
                (export "memory" (memory 0))
            )
        "#,
            ),
        );

        let instance = test_instance(dna);

        // @TODO don't use history length in tests
        // @see https://github.com/holochain/holochain-rust/issues/195
        assert_eq!(instance.state().history.len(), 5);
        assert!(instance.state().nucleus().has_initialized() == false);
    }
}<|MERGE_RESOLUTION|>--- conflicted
+++ resolved
@@ -92,24 +92,24 @@
             // don't rely on time can be written
             // @see https://github.com/holochain/holochain-rust/issues/169
             for action_wrapper in rx_action {
-                // Mutate state
-                {
+                        // Mutate state
+                        {
                     let mut state = state_mutex
                         .write()
                         .expect("owners of the state RwLock shouldn't panic");
-                    *state = state.reduce(
+                            *state = state.reduce(
                         Arc::clone(&context),
-                        action_wrapper,
-                        &tx_action,
-                        &tx_observer,
-                    );
-                }
-
-                // Add new observers
+                                action_wrapper,
+                                &tx_action,
+                                &tx_observer,
+                            );
+                        }
+
+                        // Add new observers
                 state_observers.extend(rx_observer.try_iter());
 
-                // Run all observer closures
-                {
+                        // Run all observer closures
+                        {
                     let state = state_mutex
                         .read()
                         .expect("owners of the state RwLock shouldn't panic");
@@ -301,11 +301,7 @@
                 Action::InitApplication(_) => true,
                 _ => false,
             })
-<<<<<<< HEAD
-            == None
-=======
             .is_none()
->>>>>>> 4eb56aca
         {
             println!("Waiting for InitApplication");
             sleep(Duration::from_millis(10))
@@ -338,12 +334,7 @@
             .find(|aw| match aw.action() {
                 Action::ExecuteZomeFunction(_) => true,
                 _ => false,
-            })
-<<<<<<< HEAD
-            == None
-=======
-            .is_none()
->>>>>>> 4eb56aca
+            }).is_none()
         {
             println!("Waiting for ExecuteZomeFunction for genesis");
             sleep(Duration::from_millis(10))
@@ -356,12 +347,7 @@
             .find(|aw| match aw.action() {
                 Action::ReturnZomeFunctionResult(_) => true,
                 _ => false,
-            })
-<<<<<<< HEAD
-            == None
-=======
-            .is_none()
->>>>>>> 4eb56aca
+            }).is_none()
         {
             println!("Waiting for ReturnZomeFunctionResult from genesis");
             sleep(Duration::from_millis(10))
@@ -374,12 +360,7 @@
             .find(|aw| match aw.action() {
                 Action::ReturnInitializationResult(_) => true,
                 _ => false,
-            })
-<<<<<<< HEAD
-            == None
-=======
-            .is_none()
->>>>>>> 4eb56aca
+            }).is_none()
         {
             println!("Waiting for ReturnInitializationResult");
             sleep(Duration::from_millis(10))
