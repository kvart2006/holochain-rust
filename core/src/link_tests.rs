--- conflicted
+++ resolved
@@ -50,15 +50,9 @@
         // Create Context, Agent, Dna, and Commit AgentIdEntry Action
         let context = test_context("alex");
         let link = create_example_link();
-<<<<<<< HEAD
-        let link_list_entry = LinkListEntry::new(&[link]);
-        let entry = link_list_entry.to_entry();
-        let commit_action = ActionWrapper::new(Action::Commit((entry, None)));
-=======
         let link_list = LinkList::new(&[link]);
         let link_list_entry = Entry::LinkList(link_list);
-        let commit_action = ActionWrapper::new(Action::Commit(link_list_entry.clone()));
->>>>>>> ccee4db7
+        let commit_action = ActionWrapper::new(Action::Commit((link_list_entry.clone(), None)));
         // Set up instance and process the action
         let instance = Instance::new(test_context("jason"));
         let state_observers: Vec<Observer> = Vec::new();
@@ -71,15 +65,9 @@
             .history
             .iter()
             .find(|aw| match aw.action() {
-<<<<<<< HEAD
                 Action::Commit((entry, _)) => {
-                    assert_eq!(entry.entry_type(), &EntryType::LinkList,);
-                    assert_eq!(entry.content(), link_list_entry.to_entry().content());
-=======
-                Action::Commit(entry) => {
                     assert_eq!(entry.entry_type(), EntryType::LinkList,);
                     assert_eq!(entry.content(), link_list_entry.content());
->>>>>>> ccee4db7
                     true
                 }
                 _ => false,
@@ -94,15 +82,9 @@
         let link_a = create_test_link_a();
         let link_b = create_test_link_b();
         let link_c = create_test_link_c();
-<<<<<<< HEAD
-        let link_list_entry = LinkListEntry::new(&[link_a, link_b, link_c]);
-        let entry = link_list_entry.to_entry();
-        let commit_action = ActionWrapper::new(Action::Commit((entry, None)));
-=======
         let link_list = LinkList::new(&[link_a, link_b, link_c]);
         let link_list_entry = Entry::LinkList(link_list.clone());
-        let commit_action = ActionWrapper::new(Action::Commit(link_list_entry.clone()));
->>>>>>> ccee4db7
+        let commit_action = ActionWrapper::new(Action::Commit((link_list_entry.clone(), None)));
         println!("commit_multilink: {:?}", commit_action);
         // Set up instance and process the action
         let instance = Instance::new(test_context("jason"));
@@ -116,15 +98,9 @@
             .history
             .iter()
             .find(|aw| match aw.action() {
-<<<<<<< HEAD
                 Action::Commit((entry, _)) => {
-                    assert_eq!(entry.entry_type(), &EntryType::LinkList,);
-                    assert_eq!(entry.content(), link_list_entry.to_entry().content());
-=======
-                Action::Commit(entry) => {
                     assert_eq!(entry.entry_type(), EntryType::LinkList,);
                     assert_eq!(entry.content(), link_list_entry.content());
->>>>>>> ccee4db7
                     true
                 }
                 _ => false,
