--- conflicted
+++ resolved
@@ -40,18 +40,6 @@
     address: String,
 }
 
-<<<<<<< HEAD
-=======
-impl From<CommitOutputStruct> for JsonString {
-    fn from(commit_output_struct: CommitOutputStruct) -> JsonString {
-        JsonString::from(
-            serde_json::to_string(&commit_output_struct)
-                .expect("could not Jsonify CommitOutputStruct"),
-        )
-    }
-}
-
->>>>>>> 2e41fd61
 #[no_mangle]
 pub extern "C" fn check_commit_entry(encoded_allocation_of_input: u32) -> u32 {
     unsafe {
@@ -90,16 +78,8 @@
     hdk::commit_entry(&entry)
 }
 
-<<<<<<< HEAD
 fn handle_check_get_entry_result(entry_address: Address) -> ZomeApiResult<Option<SerializedEntry>> {
     hdk::get_entry_result(entry_address, GetEntryOptions{})
-=======
-fn handle_check_get_entry_result(entry_address: Address) -> JsonString {
-    match hdk::get_entry_result(entry_address, GetEntryOptions {}) {
-        Ok(result) => result.into(),
-        Err(e) => e.into(),
-    }
->>>>>>> 2e41fd61
 }
 
 fn handle_check_get_entry(entry_address: Address) -> ZomeApiResult<Option<SerializedEntry>> {
@@ -111,7 +91,6 @@
     )
 }
 
-<<<<<<< HEAD
 fn handle_commit_validation_package_tester() -> ZomeApiResult<Address> {
     hdk::commit_entry(&Entry::new("validation_package_tester".into(), RawString::from("test")))
 }
@@ -125,90 +104,53 @@
         Ok(entry_1) => entry_1,
         Err(e) => return Err(e),
     };
-=======
-fn handle_commit_validation_package_tester() -> JsonString {
-    hdk::commit_entry(&Entry::new(
-        "validation_package_tester".into(),
-        RawString::from("test"),
-    )).into()
-}
-
-fn handle_link_two_entries() -> JsonString {
-    let entry1_result = hdk::commit_entry(&Entry::new(
-        "testEntryType".into(),
-        EntryStruct {
-            stuff: "entry1".into(),
+
+    let entry2_result = hdk::commit_entry(&Entry::new(
+        "testEntryType".into(),
+        EntryStruct {
+            stuff: "entry2".into(),
         },
     ));
 
-    if entry1_result.is_err() {
-        return entry1_result.into();
-    }
->>>>>>> 2e41fd61
-
-    let entry2_result = hdk::commit_entry(&Entry::new(
-        "testEntryType".into(),
-        EntryStruct {
-            stuff: "entry2".into(),
-        },
-    ));
-
-<<<<<<< HEAD
     let entry_2 = match entry2_result {
         Ok(entry_2) => entry_2,
         Err(e) => return Err(e),
     };
-=======
-    if entry2_result.is_err() {
-        return entry2_result.into();
-    }
->>>>>>> 2e41fd61
 
     hdk::link_entries(&entry_1, &entry_2, "test-tag")
 }
 
-<<<<<<< HEAD
 fn handle_links_roundtrip() -> ZomeApiResult<Vec<Address>> {
 
-    let entry1_hash_result = hdk::commit_entry(&Entry::new("testEntryType".into(), EntryStruct{
+    let entry1_address_result = hdk::commit_entry(&Entry::new("testEntryType".into(), EntryStruct{
         stuff: "entry1".into(),
     }));
-    let entry1_hash = match entry1_hash_result {
-=======
-fn handle_links_roundtrip() -> JsonString {
-    let entry1_hash_result = hdk::commit_entry(&Entry::new(
-        "testEntryType".into(),
-        EntryStruct {
-            stuff: "entry1".into(),
+    let entry1_address = match entry1_address_result {
+        Ok(address) => address,
+        Err(e) => return Err(e),
+    };
+    hdk::debug(format!("entry1_address: {:?}", entry1_address)).unwrap();
+
+    let entry2_address_result = hdk::commit_entry(&Entry::new(
+        "testEntryType".into(),
+        EntryStruct {
+            stuff: "entry2".into(),
         },
     ));
-    let entry1_address = match entry1_hash_result {
->>>>>>> 2e41fd61
-        Ok(hash) => hash,
-        Err(e) => return Err(e),
-    };
-    hdk::debug(format!("entry1_address: {:?}", entry1_address)).unwrap();
-
-    let entry2_hash_result = hdk::commit_entry(&Entry::new(
-        "testEntryType".into(),
-        EntryStruct {
-            stuff: "entry2".into(),
+    let entry2_address = match entry2_address_result {
+        Ok(address) => address,
+        Err(e) => return Err(e),
+    };
+    hdk::debug(format!("entry2_address: {:?}", entry2_address)).unwrap();
+
+    let entry3_address_result = hdk::commit_entry(&Entry::new(
+        "testEntryType".into(),
+        EntryStruct {
+            stuff: "entry3".into(),
         },
     ));
-    let entry2_address = match entry2_hash_result {
-        Ok(hash) => hash,
-        Err(e) => return Err(e),
-    };
-    hdk::debug(format!("entry2_address: {:?}", entry2_address)).unwrap();
-
-    let entry3_hash_result = hdk::commit_entry(&Entry::new(
-        "testEntryType".into(),
-        EntryStruct {
-            stuff: "entry3".into(),
-        },
-    ));
-    let entry3_address = match entry3_hash_result {
-        Ok(hash) => hash,
+    let entry3_address = match entry3_address_result {
+        Ok(address) => address,
         Err(e) => return Err(e),
     };
     hdk::debug(format!("entry3_address: {:?}", entry3_address)).unwrap();
@@ -227,11 +169,7 @@
     };
     hdk::debug(format!("link_2: {:?}", link_2)).unwrap();
 
-<<<<<<< HEAD
-    hdk::get_links(&entry1_hash, "test-tag")
-=======
-    hdk::get_links(&entry1_address, "test-tag").into()
->>>>>>> 2e41fd61
+    hdk::get_links(&entry1_address, "test-tag")
 }
 
 fn handle_check_query() -> ZomeApiResult<Vec<Address>> {
@@ -293,17 +231,10 @@
         return err("testEntryType Addresses not length 3");
     }
 
-<<<<<<< HEAD
-    hdk::query("testEntryType", 1)
-}
-
-fn handle_check_hash_app_entry() -> ZomeApiResult<Address> {
-=======
-    hdk::query("testEntryType", 0, 1).unwrap().into()
-}
-
-fn handle_check_app_entry_address() -> JsonString {
->>>>>>> 2e41fd61
+    hdk::query("testEntryType", 0, 1)
+}
+
+fn handle_check_app_entry_address() -> ZomeApiResult<Address> {
     // Setup
     let entry_value = JsonString::from(TestEntryType {
         stuff: "entry1".into(),
@@ -325,22 +256,12 @@
     // Check good entry type name
     let entry_address_result = hdk::entry_address(&entry);
 
-<<<<<<< HEAD
-    if commit_result == hash_result {
-        hash_result
+    if commit_result == entry_address_result {
+        entry_address_result
     } else {
         Err(ZomeApiError::from(
-            format!("commit result: {:?} hash result: {:?}", commit_result, hash_result)
+            format!("commit result: {:?} hash result: {:?}", commit_result, entry_address_result)
         ))
-=======
-    if commit_result == entry_address_result {
-        JsonString::from(entry_address_result.unwrap())
-    } else {
-        JsonString::from(ZomeApiError::from(format!(
-            "commit result: {:?} hash result: {:?}",
-            commit_result, bad_result
-        )))
->>>>>>> 2e41fd61
     }
 }
 
@@ -374,14 +295,7 @@
     );
     hdk::debug(format!("maybe_address = {:?}", maybe_address)).ok();
 
-<<<<<<< HEAD
-    maybe_hash
-=======
-    match maybe_address {
-        Ok(address) => address.into(),
-        Err(e) => e.into(),
-    }
->>>>>>> 2e41fd61
+    maybe_address
 }
 
 #[derive(Serialize, Deserialize, Debug, DefaultJson)]
@@ -390,16 +304,8 @@
     second: String,
 }
 
-<<<<<<< HEAD
 fn handle_send_tweet(author: String, content: String) -> TweetResponse {
     TweetResponse { first: author,  second: content}
-=======
-fn handle_send_tweet(author: String, content: String) -> JsonString {
-    TweetResponse {
-        first: author,
-        second: content,
-    }.into()
->>>>>>> 2e41fd61
 }
 
 #[derive(Serialize, Deserialize, Debug, DefaultJson)]
@@ -515,13 +421,8 @@
 
             check_app_entry_address: {
                 inputs: | |,
-<<<<<<< HEAD
                 outputs: |result: ZomeApiResult<Address>|,
-                handler: handle_check_hash_app_entry
-=======
-                outputs: |result: JsonString|,
                 handler: handle_check_app_entry_address
->>>>>>> 2e41fd61
             }
 
             check_query: {
