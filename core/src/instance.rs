use action::ActionWrapper;
use context::Context;
use state::State;
use std::{
    sync::{
        mpsc::{sync_channel, Receiver, SyncSender},
        Arc, RwLock, RwLockReadGuard,
    },
    thread,
    time::Duration,
};

pub const RECV_DEFAULT_TIMEOUT_MS: Duration = Duration::from_millis(10000);

/// Object representing a Holochain instance, i.e. a running holochain (DNA + DHT + source-chain)
/// Holds the Event loop and processes it with the redux pattern.
#[derive(Clone)]
pub struct Instance {
    /// The object holding the state. Actions go through the store sequentially.
    state: Arc<RwLock<State>>,
    action_channel: SyncSender<ActionWrapper>,
    observer_channel: SyncSender<Observer>,
}

type ClosureType = Box<FnMut(&State) -> bool + Send>;

/// State Observer that executes a closure everytime the State changes.
pub struct Observer {
    pub sensor: ClosureType,
}

pub static DISPATCH_WITHOUT_CHANNELS: &str = "dispatch called without channels open";

impl Instance {
    pub fn default_channel_buffer_size() -> usize {
        100
    }

    /// get a clone of the action channel
    pub fn action_channel(&self) -> SyncSender<ActionWrapper> {
        self.action_channel.clone()
    }

    /// get a clone of the observer channel
    pub fn observer_channel(&self) -> SyncSender<Observer> {
        self.observer_channel.clone()
    }

    /// Stack an Action in the Event Queue
    ///
    /// # Panics
    ///
    /// Panics if called before `start_action_loop`.
    pub fn dispatch(&mut self, action_wrapper: ActionWrapper) {
        dispatch_action(&self.action_channel, action_wrapper)
    }

    /// Stack an Action in the Event Queue and block until is has been processed.
    ///
    /// # Panics
    ///
    /// Panics if called before `start_action_loop`.
    pub fn dispatch_and_wait(&mut self, action_wrapper: ActionWrapper) {
        dispatch_action_and_wait(&self.action_channel, &self.observer_channel, action_wrapper);
    }

    /// Stack an action in the Event Queue and create an Observer on it with the specified closure
    ///
    /// # Panics
    ///
    /// Panics if called before `start_action_loop`.
    pub fn dispatch_with_observer<F>(&mut self, action_wrapper: ActionWrapper, closure: F)
    where
        F: 'static + FnMut(&State) -> bool + Send,
    {
        dispatch_action_with_observer(
            &self.action_channel,
            &self.observer_channel,
            action_wrapper,
            closure,
        )
    }

    /// Returns recievers for actions and observers that get added to this instance
    fn initialize_channels(&mut self) -> (Receiver<ActionWrapper>, Receiver<Observer>) {
        let (tx_action, rx_action) =
            sync_channel::<ActionWrapper>(Self::default_channel_buffer_size());
        let (tx_observer, rx_observer) =
            sync_channel::<Observer>(Self::default_channel_buffer_size());
        self.action_channel = tx_action.clone();
        self.observer_channel = tx_observer.clone();

        (rx_action, rx_observer)
    }

    pub fn initialize_context(&self, context: Arc<Context>) -> Arc<Context> {
        let mut sub_context = (*context).clone();
        sub_context.set_state(self.state.clone());
        sub_context.action_channel = self.action_channel.clone();
        sub_context.observer_channel = self.observer_channel.clone();
        Arc::new(sub_context)
    }

    /// Start the Event Loop on a seperate thread
    pub fn start_action_loop(&mut self, context: Arc<Context>) {
        let (rx_action, rx_observer) = self.initialize_channels();

        let sync_self = self.clone();
        let sub_context = self.initialize_context(context);

        thread::spawn(move || {
            let mut state_observers: Vec<Observer> = Vec::new();
            for action_wrapper in rx_action {
                state_observers = sync_self.process_action(
                    action_wrapper,
                    state_observers,
                    &rx_observer,
                    &sub_context,
                );
            }
        });
    }

    /// Calls the reducers for an action and calls the observers with the new state
    /// returns the new vector of observers
    pub(crate) fn process_action(
        &self,
        action_wrapper: ActionWrapper,
        mut state_observers: Vec<Observer>,
        rx_observer: &Receiver<Observer>,
        context: &Arc<Context>,
    ) -> Vec<Observer> {
        // Mutate state
        {
            let new_state: State;

            {
                // Only get a read lock first so code in reducers can read state as well
                let state = self
                    .state
                    .read()
                    .expect("owners of the state RwLock shouldn't panic");

                // Create new state by reducing the action on old state
                new_state = state.reduce(context.clone(), action_wrapper);
            }

            // Get write lock
            let mut state = self
                .state
                .write()
                .expect("owners of the state RwLock shouldn't panic");

            // Change the state
            *state = new_state;
        }

        // Add new observers
        state_observers.extend(rx_observer.try_iter());

        // Run all observer closures
        {
            let state = self
                .state
                .read()
                .expect("owners of the state RwLock shouldn't panic");
            let mut i = 0;
            while i != state_observers.len() {
                if (&mut state_observers[i].sensor)(&state) {
                    state_observers.remove(i);
                } else {
                    i += 1;
                }
            }
        }
        state_observers
    }

    /// Creates a new Instance with disconnected channels.
    pub fn new(context: Arc<Context>) -> Self {
        let (tx_action, _) = sync_channel(1);
        let (tx_observer, _) = sync_channel(1);
        Instance {
            state: Arc::new(RwLock::new(State::new(context))),
            action_channel: tx_action,
            observer_channel: tx_observer,
        }
    }

    pub fn from_state(state: State) -> Self {
        let (tx_action, _) = sync_channel(1);
        let (tx_observer, _) = sync_channel(1);
        Instance {
            state: Arc::new(RwLock::new(state)),
            action_channel: tx_action,
            observer_channel: tx_observer,
        }
    }

    pub fn state(&self) -> RwLockReadGuard<State> {
        self.state
            .read()
            .expect("owners of the state RwLock shouldn't panic")
    }
}

/*impl Default for Instance {
    fn default(context:Context) -> Self {
        Self::new(context)
    }
}*/

/// Send Action to Instance's Event Queue and block until is has been processed.
///
/// # Panics
///
/// Panics if the channels passed are disconnected.
pub fn dispatch_action_and_wait(
    action_channel: &SyncSender<ActionWrapper>,
    observer_channel: &SyncSender<Observer>,
    action_wrapper: ActionWrapper,
) {
    // Create blocking channel
    let (sender, receiver) = sync_channel::<()>(1);

    // Create blocking observer
    let observer_action_wrapper = action_wrapper.clone();
    let closure = move |state: &State| {
        if state.history.contains(&observer_action_wrapper) {
            sender
                .send(())
                // the channel stays connected until the first message has been sent
                // if this fails that means that it was called after having returned done=true
                .expect("observer called after done");
            true
        } else {
            false
        }
    };

    dispatch_action_with_observer(&action_channel, &observer_channel, action_wrapper, closure);

    // Block until Observer has sensed the completion of the Action
    receiver.recv().expect(DISPATCH_WITHOUT_CHANNELS);
}

/// Send Action to the Event Queue and create an Observer for it with the specified closure
///
/// # Panics
///
/// Panics if the channels passed are disconnected.
pub fn dispatch_action_with_observer<F>(
    action_channel: &SyncSender<ActionWrapper>,
    observer_channel: &SyncSender<Observer>,
    action_wrapper: ActionWrapper,
    closure: F,
) where
    F: 'static + FnMut(&State) -> bool + Send,
{
    let observer = Observer {
        sensor: Box::new(closure),
    };

    observer_channel
        .send(observer)
        .expect(DISPATCH_WITHOUT_CHANNELS);
    dispatch_action(action_channel, action_wrapper);
}

/// Send Action to the Event Queue
///
/// # Panics
///
/// Panics if the channels passed are disconnected.
pub fn dispatch_action(action_channel: &SyncSender<ActionWrapper>, action_wrapper: ActionWrapper) {
    action_channel
        .send(action_wrapper)
        .expect(DISPATCH_WITHOUT_CHANNELS);
}

#[cfg(test)]
pub mod tests {
    extern crate tempfile;
    extern crate test_utils;
    use self::tempfile::tempdir;
    use super::*;
    use action::{tests::test_action_wrapper_get, Action, ActionWrapper};
    use agent::{
        chain_store::ChainStore,
        state::{ActionResponse, AgentState},
    };
    use context::Context;
    use futures::executor::block_on;
    use holochain_agent::Agent;
    use holochain_cas_implementations::{cas::file::FilesystemStorage, eav::file::EavFileStorage};
    use holochain_core_types::{
        cas::content::AddressableContent,
<<<<<<< HEAD
        entry::ToEntry,
        entry_type::EntryType,
        json::{JsonString, RawString},
=======
        chain_header::{test_chain_header, ChainHeader},
        entry::ToEntry,
        entry_type::EntryType,
>>>>>>> da8059ec
    };
    use holochain_dna::{zome::Zome, Dna};
    use logger::Logger;
    use nucleus::{
        actions::initialize::initialize_application,
        ribosome::{callback::Callback, Defn},
    };
    use persister::SimplePersister;
    use state::State;

    use std::{
        sync::{
            mpsc::{channel, sync_channel},
            Arc, Mutex,
        },
        thread::sleep,
        time::Duration,
    };

    #[derive(Clone, Debug)]
    pub struct TestLogger {
        pub log: Vec<String>,
    }

    impl Logger for TestLogger {
        fn log(&mut self, msg: String) {
            self.log.push(msg);
        }
        fn dump(&self) -> String {
            format!("{:?}", self.log)
        }
    }

    /// create a test logger
    pub fn test_logger() -> Arc<Mutex<TestLogger>> {
        Arc::new(Mutex::new(TestLogger { log: Vec::new() }))
    }

    /// create a test context and TestLogger pair so we can use the logger in assertions
    pub fn test_context_and_logger(agent_name: &str) -> (Arc<Context>, Arc<Mutex<TestLogger>>) {
        let agent = Agent::from(agent_name.to_owned());
        let logger = test_logger();
        (
            Arc::new(
                Context::new(
                    agent,
                    logger.clone(),
                    Arc::new(Mutex::new(SimplePersister::new("foo".to_string()))),
                    FilesystemStorage::new(tempdir().unwrap().path().to_str().unwrap()).unwrap(),
                    EavFileStorage::new(tempdir().unwrap().path().to_str().unwrap().to_string())
                        .unwrap(),
                ).unwrap(),
            ),
            logger,
        )
    }

    /// create a test context
    pub fn test_context(agent_name: &str) -> Arc<Context> {
        let (context, _) = test_context_and_logger(agent_name);
        context
    }

    /// create a test context
    pub fn test_context_with_channels(
        agent_name: &str,
        action_channel: &SyncSender<ActionWrapper>,
        observer_channel: &SyncSender<Observer>,
    ) -> Arc<Context> {
        let agent = Agent::from(agent_name.to_owned());
        let logger = test_logger();
        Arc::new(
            Context::new_with_channels(
                agent,
                logger.clone(),
                Arc::new(Mutex::new(SimplePersister::new("foo".to_string()))),
                action_channel.clone(),
                observer_channel.clone(),
                FilesystemStorage::new(tempdir().unwrap().path().to_str().unwrap()).unwrap(),
                EavFileStorage::new(tempdir().unwrap().path().to_str().unwrap().to_string())
                    .unwrap(),
            ).unwrap(),
        )
    }

    pub fn test_context_with_state() -> Arc<Context> {
        let mut context = Context::new(
            Agent::from("Florence".to_string()),
            test_logger(),
            Arc::new(Mutex::new(SimplePersister::new("foo".to_string()))),
            FilesystemStorage::new(tempdir().unwrap().path().to_str().unwrap()).unwrap(),
            EavFileStorage::new(tempdir().unwrap().path().to_str().unwrap().to_string()).unwrap(),
        ).unwrap();
        let global_state = Arc::new(RwLock::new(State::new(Arc::new(context.clone()))));
        context.set_state(global_state.clone());
        Arc::new(context)
    }

    pub fn test_context_with_agent_state() -> Arc<Context> {
        let file_system =
            FilesystemStorage::new(tempdir().unwrap().path().to_str().unwrap()).unwrap();
        let mut context = Context::new(
            Agent::from("Florence".to_string()),
            test_logger(),
            Arc::new(Mutex::new(SimplePersister::new("foo".to_string()))),
            file_system.clone(),
            EavFileStorage::new(tempdir().unwrap().path().to_str().unwrap().to_string()).unwrap(),
        ).unwrap();
        let chain_store = ChainStore::new(file_system);
        let chain_header = test_chain_header();
        let agent_state = AgentState::new_with_top_chain_header(chain_store, chain_header);
        let state = State::new_with_agent(Arc::new(context.clone()), Arc::new(agent_state));
        let global_state = Arc::new(RwLock::new(state));
        context.set_state(global_state.clone());
        Arc::new(context)
    }

    #[test]
    fn default_buffer_size_test() {
        assert_eq!(Context::default_channel_buffer_size(), 100);
    }

    #[cfg_attr(tarpaulin, skip)]
    pub fn test_instance(dna: Dna) -> Result<Instance, String> {
        test_instance_and_context(dna).map(|tuple| tuple.0)
    }

    /// create a test instance
    #[cfg_attr(tarpaulin, skip)]
    pub fn test_instance_and_context(dna: Dna) -> Result<(Instance, Arc<Context>), String> {
        // Create instance and plug in our DNA
        let context = test_context("jane");
        let mut instance = Instance::new(context.clone());
        instance.start_action_loop(context.clone());
        let context = instance.initialize_context(context);

        block_on(initialize_application(dna.clone(), context.clone()))?;

        assert_eq!(instance.state().nucleus().dna(), Some(dna.clone()));
        assert!(instance.state().nucleus().has_initialized());

        /// fair warning... use test_instance_blank() if you want a minimal instance
        assert!(
            !dna.zomes.clone().is_empty(),
            "Empty zomes = No genesis = infinite loops below!"
        );

        // @TODO abstract and DRY this out
        // @see https://github.com/holochain/holochain-rust/issues/195
        while instance
            .state()
            .history
            .iter()
            .find(|aw| match aw.action() {
                Action::InitApplication(_) => true,
                _ => false,
            })
            .is_none()
        {
            println!("Waiting for InitApplication");
            sleep(Duration::from_millis(10))
        }

        while instance
            .state()
            .history
            .iter()
            .find(|aw| match aw.action() {
                Action::Commit(entry) => {
                    assert!(
                        entry.entry_type() == &EntryType::AgentId
                            || entry.entry_type() == &EntryType::Dna
                    );
                    true
                }
                _ => false,
            })
            .is_none()
        {
            println!("Waiting for Commit for genesis");
            sleep(Duration::from_millis(10))
        }

        while instance
            .state()
            .history
            .iter()
            .find(|aw| match aw.action() {
                Action::ReturnInitializationResult(_) => true,
                _ => false,
            })
            .is_none()
        {
            println!("Waiting for ReturnInitializationResult");
            sleep(Duration::from_millis(10))
        }
        Ok((instance, context))
    }

    /// create a test instance with a blank DNA
    #[cfg_attr(tarpaulin, skip)]
    pub fn test_instance_blank() -> Instance {
        let mut dna = Dna::new();
        dna.zomes.insert("".to_string(), Zome::default());
        dna.uuid = "2297b5bc-ef75-4702-8e15-66e0545f3482".into();
        test_instance(dna).expect("Blank instance could not be initialized!")
    }

    #[test]
    /// This tests calling `process_action`
    /// with an action that dispatches no new ones.
    /// It tests that the desired effects do happen
    /// to the state and that no observers or actions
    /// are sent on the passed channels.
    pub fn can_process_action() {
        let mut instance = Instance::new(test_context("jason"));

        let context = test_context("jane");
        let (rx_action, rx_observer) = instance.initialize_channels();

        let action_wrapper = test_action_wrapper_get();
        let new_observers = instance.process_action(
            action_wrapper.clone(),
            Vec::new(), // start with no observers
            &rx_observer,
            &context,
        );

        // test that the get action added no observers or actions
        assert!(new_observers.is_empty());

        let rx_action_is_empty = match rx_action.try_recv() {
            Err(::std::sync::mpsc::TryRecvError::Empty) => true,
            _ => false,
        };
        assert!(rx_action_is_empty);

        let rx_observer_is_empty = match rx_observer.try_recv() {
            Err(::std::sync::mpsc::TryRecvError::Empty) => true,
            _ => false,
        };
        assert!(rx_observer_is_empty);

        // Borrow the state lock
        let state = instance.state();
        // Clone the agent Arc
        let actions = state.agent().actions();
        let response = actions
            .get(&action_wrapper)
            .expect("action and reponse should be added after Get action dispatch");

        assert_eq!(response, &ActionResponse::GetEntry(None));
    }

    #[test]
    /// This test shows how to call dispatch with a closure that should run
    /// when the action results in a state change.  Note that the observer closure
    /// needs to return a boolean to indicate that it has successfully observed what
    /// it intends to observe.  It will keep getting called as the state changes until
    /// it returns true.
    /// Note also that for this test we create a channel to send something (in this case
    /// the dna) back over, just so that the test will block until the closure is successfully
    /// run and the assert will actually run.  If we put the assert inside the closure
    /// the test thread could complete before the closure was called.
    fn can_dispatch_with_observer() {
        let mut instance = Instance::new(test_context("jason"));
        instance.start_action_loop(test_context("jane"));

        let dna = Dna::new();
        let (sender, receiver) = sync_channel(1);
        instance.dispatch_with_observer(
            ActionWrapper::new(Action::InitApplication(dna.clone())),
            move |state: &State| match state.nucleus().dna() {
                Some(dna) => {
                    sender
                        .send(dna)
                        // the channel stays connected until the first message has been sent
                        // if this fails that means that it was called after having returned done=true
                        .expect("observer called after done");
                    true
                }
                None => false,
            },
        );

        let stored_dna = receiver.recv().expect("observer dropped before done");

        assert_eq!(dna, stored_dna);
    }

    #[test]
    /// tests that we can dispatch an action and block until it completes
    fn can_dispatch_and_wait() {
        let mut instance = Instance::new(test_context("jason"));
        assert_eq!(instance.state().nucleus().dna(), None);
        assert_eq!(
            instance.state().nucleus().status(),
            ::nucleus::state::NucleusStatus::New
        );

        let dna = Dna::new();

        let action = ActionWrapper::new(Action::InitApplication(dna.clone()));
        instance.start_action_loop(test_context("jane"));

        // the initial state is not intialized
        assert_eq!(
            instance.state().nucleus().status(),
            ::nucleus::state::NucleusStatus::New
        );

        instance.dispatch_and_wait(action);
        assert_eq!(instance.state().nucleus().dna(), Some(dna));
        assert_eq!(
            instance.state().nucleus().status(),
            ::nucleus::state::NucleusStatus::Initializing
        );
    }

    #[test]
    /// tests that an unimplemented genesis allows the nucleus to initialize
    /// @TODO is this right? should return unimplemented?
    /// @see https://github.com/holochain/holochain-rust/issues/97
    fn test_missing_genesis() {
        let dna = test_utils::create_test_dna_with_wat(
            "test_zome",
            Callback::Genesis.capability().as_str(),
            None,
        );

        let instance = test_instance(dna);

        assert!(instance.is_ok());
        let instance = instance.unwrap();
        assert!(instance.state().nucleus().has_initialized());
    }

    #[test]
    /// tests that a valid genesis allows the nucleus to initialize
    fn test_genesis_ok() {
        let dna = test_utils::create_test_dna_with_wat(
            "test_zome",
            Callback::Genesis.capability().as_str(),
            Some(
                r#"
            (module
                (memory (;0;) 17)
                (func (export "genesis") (param $p0 i32) (result i32)
                    i32.const 0
                )
                (data (i32.const 0)
                    ""
                )
                (export "memory" (memory 0))
            )
        "#,
            ),
        );

        let maybe_instance = test_instance(dna);

        match maybe_instance {
            Ok(instance) => assert!(instance.state().nucleus().has_initialized()),
            Err(e) => panic!(e),
        }
    }

    #[test]
    /// tests that a failed genesis prevents the nucleus from initializing
    fn test_genesis_err() {
        let dna = test_utils::create_test_dna_with_wat(
            "test_zome",
            Callback::Genesis.capability().as_str(),
            Some(
                r#"
            (module
                (memory (;0;) 17)
                (func (export "genesis") (param $p0 i32) (result i32)
                    i32.const 6
                )
                (data (i32.const 0)
                    "1337.0"
                )
                (export "memory" (memory 0))
            )
        "#,
            ),
        );

        let instance = test_instance(dna);
        assert!(instance.is_err());
        assert_eq!(
            instance.err().unwrap(),
            String::from(JsonString::from(RawString::from(1337)))
        );
    }

    /// Committing a DnaEntry to source chain should work
    #[test]
    fn can_commit_dna() {
        // Create Context, Agent, Dna, and Commit AgentIdEntry Action
        let context = test_context("alex");
        let dna = test_utils::create_test_dna_with_wat("test_zome", "test_cap", None);
        let dna_entry = dna.to_entry();
        let commit_action = ActionWrapper::new(Action::Commit(dna_entry.clone()));

        // Set up instance and process the action
        let instance = Instance::new(test_context("jason"));
        let state_observers: Vec<Observer> = Vec::new();
        let (_, rx_observer) = channel::<Observer>();
        instance.process_action(commit_action, state_observers, &rx_observer, &context);

        // Check if AgentIdEntry is found
        assert_eq!(1, instance.state().history.iter().count());
        instance
            .state()
            .history
            .iter()
            .find(|aw| match aw.action() {
                Action::Commit(entry) => {
                    assert_eq!(entry.entry_type(), &EntryType::Dna);
                    assert_eq!(entry.content(), dna_entry.content());
                    true
                }
                _ => false,
            });
    }

    /// Committing an AgentIdEntry to source chain should work
    #[test]
    fn can_commit_agent() {
        // Create Context, Agent and Commit AgentIdEntry Action
        let context = test_context("alex");
        let agent_entry = context.agent.to_entry();
        let commit_agent_action = ActionWrapper::new(Action::Commit(agent_entry.clone()));

        // Set up instance and process the action
        let instance = Instance::new(test_context("jason"));
        let state_observers: Vec<Observer> = Vec::new();
        let (_, rx_observer) = channel::<Observer>();
        instance.process_action(commit_agent_action, state_observers, &rx_observer, &context);

        // Check if AgentIdEntry is found
        assert_eq!(1, instance.state().history.iter().count());
        instance
            .state()
            .history
            .iter()
            .find(|aw| match aw.action() {
                Action::Commit(entry) => {
                    assert_eq!(entry.entry_type(), &EntryType::AgentId,);
                    assert_eq!(entry.content(), agent_entry.content());
                    true
                }
                _ => false,
            });
    }
}<|MERGE_RESOLUTION|>--- conflicted
+++ resolved
@@ -295,15 +295,10 @@
     use holochain_cas_implementations::{cas::file::FilesystemStorage, eav::file::EavFileStorage};
     use holochain_core_types::{
         cas::content::AddressableContent,
-<<<<<<< HEAD
-        entry::ToEntry,
-        entry_type::EntryType,
         json::{JsonString, RawString},
-=======
         chain_header::{test_chain_header, ChainHeader},
         entry::ToEntry,
         entry_type::EntryType,
->>>>>>> da8059ec
     };
     use holochain_dna::{zome::Zome, Dna};
     use logger::Logger;
