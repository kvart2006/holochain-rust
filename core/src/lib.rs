--- conflicted
+++ resolved
@@ -32,11 +32,8 @@
 extern crate config;
 extern crate holochain_agent;
 extern crate holochain_dna;
-<<<<<<< HEAD
 extern crate holochain_net;
-=======
 #[macro_use]
->>>>>>> 0bb4c1a1
 extern crate holochain_wasm_utils;
 
 pub mod action;
