use crate::action::ActionWrapper;
use holochain_core_types::{
<<<<<<< HEAD
    cas::{
        content::{Address, Content},
        storage::ContentAddressableStorage,
    },
=======
    cas::{content::Address, storage::ContentAddressableStorage},
>>>>>>> 5dc0fd2a
    eav::{EntityAttributeValue, EntityAttributeValueStorage},
    error::HolochainError,
    link::Link,
};
use std::{
    collections::{HashMap, HashSet},
    sync::{Arc, RwLock},
};

<<<<<<< HEAD
// Placeholder network module
#[derive(Clone, Debug, PartialEq)]
pub struct Network {
    // FIXME
}
impl Network {
    pub fn get(&mut self, _address: &Address) -> Option<Content> {
        // FIXME
        None
    }
}

=======
>>>>>>> 5dc0fd2a
/// The state-slice for the DHT.
/// Holds the agent's local shard and interacts with the network module
#[derive(Clone, Debug)]
pub struct DhtStore {
    // Storages holding local shard data
    content_storage: Arc<RwLock<ContentAddressableStorage>>,
    meta_storage: Arc<RwLock<EntityAttributeValueStorage>>,

    actions: HashMap<ActionWrapper, Result<Address, HolochainError>>,
}

impl PartialEq for DhtStore {
    fn eq(&self, other: &DhtStore) -> bool {
        let content = &self.content_storage.clone();
        let other_content = &other.content_storage().clone();
        let meta = &self.meta_storage.clone();
        let other_meta = &other.meta_storage.clone();

<<<<<<< HEAD
        self.network == other.network
            && self.actions == other.actions
=======
        self.add_link_actions == other.add_link_actions
>>>>>>> 5dc0fd2a
            && (*content.read().unwrap()).get_id() == (*other_content.read().unwrap()).get_id()
            && *meta.read().unwrap() == *other_meta.read().unwrap()
    }
}

impl DhtStore {
    // LifeCycle
    // =========
    pub fn new(
        content_storage: Arc<RwLock<ContentAddressableStorage>>,
        meta_storage: Arc<RwLock<EntityAttributeValueStorage>>,
    ) -> Self {
        DhtStore {
            content_storage,
            meta_storage,
<<<<<<< HEAD
            network,
            actions: HashMap::new(),
=======
            add_link_actions: HashMap::new(),
>>>>>>> 5dc0fd2a
        }
    }

    // Linking
    // =======
    pub fn add_link(&mut self, _link: &Link) -> Result<(), HolochainError> {
        // FIXME
        Err(HolochainError::NotImplemented)
    }

    pub fn remove_link(&mut self) {
        // FIXME
    }

    pub fn get_links(
        &self,
        address: Address,
        tag: String,
    ) -> Result<HashSet<EntityAttributeValue>, HolochainError> {
        self.meta_storage
            .read()?
            .fetch_eav(Some(address), Some(format!("link__{}", tag)), None)
    }

    // Getters (for reducers)
    // =======
    pub(crate) fn content_storage(&self) -> Arc<RwLock<ContentAddressableStorage>> {
        self.content_storage.clone()
    }
    pub(crate) fn meta_storage(&self) -> Arc<RwLock<EntityAttributeValueStorage>> {
        self.meta_storage.clone()
    }
<<<<<<< HEAD
    pub(crate) fn network(&self) -> &Network {
        &self.network
    }
    pub fn actions(&self) -> &HashMap<ActionWrapper, Result<Address, HolochainError>> {
        &self.actions
=======
    pub fn add_link_actions(&self) -> &HashMap<ActionWrapper, Result<(), HolochainError>> {
        &self.add_link_actions
>>>>>>> 5dc0fd2a
    }
    pub(crate) fn actions_mut(
        &mut self,
    ) -> &mut HashMap<ActionWrapper, Result<Address, HolochainError>> {
        &mut self.actions
    }
}<|MERGE_RESOLUTION|>--- conflicted
+++ resolved
@@ -1,13 +1,9 @@
 use crate::action::ActionWrapper;
 use holochain_core_types::{
-<<<<<<< HEAD
     cas::{
-        content::{Address, Content},
+        content::{Address, AddressableContent, Content},
         storage::ContentAddressableStorage,
     },
-=======
-    cas::{content::Address, storage::ContentAddressableStorage},
->>>>>>> 5dc0fd2a
     eav::{EntityAttributeValue, EntityAttributeValueStorage},
     error::HolochainError,
     link::Link,
@@ -17,21 +13,6 @@
     sync::{Arc, RwLock},
 };
 
-<<<<<<< HEAD
-// Placeholder network module
-#[derive(Clone, Debug, PartialEq)]
-pub struct Network {
-    // FIXME
-}
-impl Network {
-    pub fn get(&mut self, _address: &Address) -> Option<Content> {
-        // FIXME
-        None
-    }
-}
-
-=======
->>>>>>> 5dc0fd2a
 /// The state-slice for the DHT.
 /// Holds the agent's local shard and interacts with the network module
 #[derive(Clone, Debug)]
@@ -50,12 +31,7 @@
         let meta = &self.meta_storage.clone();
         let other_meta = &other.meta_storage.clone();
 
-<<<<<<< HEAD
-        self.network == other.network
-            && self.actions == other.actions
-=======
-        self.add_link_actions == other.add_link_actions
->>>>>>> 5dc0fd2a
+    self.actions == other.actions
             && (*content.read().unwrap()).get_id() == (*other_content.read().unwrap()).get_id()
             && *meta.read().unwrap() == *other_meta.read().unwrap()
     }
@@ -71,12 +47,7 @@
         DhtStore {
             content_storage,
             meta_storage,
-<<<<<<< HEAD
-            network,
             actions: HashMap::new(),
-=======
-            add_link_actions: HashMap::new(),
->>>>>>> 5dc0fd2a
         }
     }
 
@@ -109,16 +80,8 @@
     pub(crate) fn meta_storage(&self) -> Arc<RwLock<EntityAttributeValueStorage>> {
         self.meta_storage.clone()
     }
-<<<<<<< HEAD
-    pub(crate) fn network(&self) -> &Network {
-        &self.network
-    }
     pub fn actions(&self) -> &HashMap<ActionWrapper, Result<Address, HolochainError>> {
         &self.actions
-=======
-    pub fn add_link_actions(&self) -> &HashMap<ActionWrapper, Result<(), HolochainError>> {
-        &self.add_link_actions
->>>>>>> 5dc0fd2a
     }
     pub(crate) fn actions_mut(
         &mut self,
