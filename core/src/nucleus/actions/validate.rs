--- conflicted
+++ resolved
@@ -5,17 +5,10 @@
 use context::Context;
 use futures::{future, Async, Future};
 use hash::HashString;
-<<<<<<< HEAD
-use hash_table::{entry::Entry, sys_entry::EntryType};
+use hash_table::entry::Entry;
+use holochain_dna::entry_type::EntryType;
 use holochain_wasm_utils::validation::ValidationData;
 use nucleus::ribosome::callback::{self, CallbackResult};
-=======
-use hash_table::entry::Entry;
-use holochain_dna::entry_type::EntryType;
-use nucleus::ribosome::callback::{
-    validate_commit::validate_commit, CallbackParams, CallbackResult,
-};
->>>>>>> b6d3fb03
 use snowflake;
 use std::{sync::Arc, thread};
 
@@ -61,20 +54,18 @@
                 );
 
                 let result = match maybe_validation_result {
-                    Ok(validation_result) => {
-                        match validation_result {
-                            CallbackResult::Fail(error_string) => {
-                                let error_object: serde_json::Value =
-                                    serde_json::from_str(&error_string).unwrap();
-                                Err(error_object["Err"].to_string())
-                            }
-                            CallbackResult::Pass => Ok(()),
-                            CallbackResult::NotImplemented => Err(format!(
-                                "Validation callback not implemented for {:?}",
-                                entry_type.clone()
-                            )),
+                    Ok(validation_result) => match validation_result {
+                        CallbackResult::Fail(error_string) => {
+                            let error_object: serde_json::Value =
+                                serde_json::from_str(&error_string).unwrap();
+                            Err(error_object["Err"].to_string())
                         }
-                    }
+                        CallbackResult::Pass => Ok(()),
+                        CallbackResult::NotImplemented => Err(format!(
+                            "Validation callback not implemented for {:?}",
+                            entry_type.clone()
+                        )),
+                    },
                     Err(error) => Err(error.to_string()),
                 };
 
