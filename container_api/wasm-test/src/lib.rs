#![feature(try_from)]
extern crate holochain_core_types;
#[macro_use]
extern crate holochain_core_types_derive;
#[macro_use]
extern crate serde_derive;
extern crate holochain_wasm_utils;
extern crate serde_json;

use holochain_core_types::{
<<<<<<< HEAD
    json::RawString,
    json::JsonString, entry::Entry,
    error::ZomeApiInternalResult, cas::content::Address,
    error::HolochainError,
    error::RibosomeReturnCode,
    entry::entry_type::AppEntryType,
    entry::AppEntryValue,
=======
    cas::content::Address, entry::SerializedEntry, error::HolochainError,
    error::RibosomeReturnCode, error::ZomeApiInternalResult, json::JsonString, json::RawString,
>>>>>>> 13f30a8a
};
use holochain_wasm_utils::{memory_allocation::*, memory_serialization::*};
use std::convert::TryInto;

//-------------------------------------------------------------------------------------------------
// HC DEBUG Function Call
//-------------------------------------------------------------------------------------------------

extern "C" {
    fn hc_debug(encoded_allocation_of_input: i32) -> i32;
}

/// Call HC API DEBUG function with proper input struct: a string
/// return error code
fn hdk_debug(mem_stack: &mut SinglePageStack, json_string: &JsonString) {
    // Write input string on stack
    let maybe_allocation = store_as_json(mem_stack, json_string.to_owned());
    if let Err(_) = maybe_allocation {
        return;
    }
    let allocation_of_input = maybe_allocation.unwrap();
    // Call WASMI-able DEBUG
    unsafe {
        hc_debug(allocation_of_input.encode() as i32);
    }
    // Free input allocation and all allocations made inside print()
    mem_stack
        .deallocate(allocation_of_input)
        .expect("deallocate failed");
}

//-------------------------------------------------------------------------------------------------
//  Exported functions with required signature (=pointer to serialized complex parameter)
//-------------------------------------------------------------------------------------------------

/// Function called by Holochain Instance
/// encoded_allocation_of_input : encoded memory offset and length of the memory allocation
/// holding input arguments
#[no_mangle]
pub extern "C" fn debug_hello(encoded_allocation_of_input: usize) -> i32 {
    let mut mem_stack =
        SinglePageStack::from_encoded_allocation(encoded_allocation_of_input as u32).unwrap();
    hdk_debug(
        &mut mem_stack,
        &JsonString::from(RawString::from("Hello world!")),
    );
    i32::from(RibosomeReturnCode::Success)
}

/// Function called by Holochain Instance
/// encoded_allocation_of_input : encoded memory offset and length of the memory allocation
/// holding input arguments
#[no_mangle]
pub extern "C" fn debug_multiple(encoded_allocation_of_input: usize) -> i32 {
    let mut mem_stack =
        SinglePageStack::from_encoded_allocation(encoded_allocation_of_input as u32).unwrap();
    hdk_debug(&mut mem_stack, &JsonString::from(RawString::from("Hello")));
    hdk_debug(&mut mem_stack, &JsonString::from(RawString::from("world")));
    hdk_debug(&mut mem_stack, &JsonString::from(RawString::from("!")));
    i32::from(RibosomeReturnCode::Success)
}

//-------------------------------------------------------------------------------------------------
//  More tests
//-------------------------------------------------------------------------------------------------

#[no_mangle]
pub extern "C" fn debug_stacked_hello(encoded_allocation_of_input: usize) -> i32 {
    #[derive(Serialize, Default, Clone, PartialEq, Deserialize, Debug, DefaultJson)]
    struct TestStruct {
        value: String,
    }

    let mut mem_stack =
        SinglePageStack::from_encoded_allocation(encoded_allocation_of_input as u32).unwrap();
    let fish = store_as_json_into_encoded_allocation(
        &mut mem_stack,
        TestStruct {
            value: "fish".to_string(),
        },
    );
    hdk_debug(&mut mem_stack, &JsonString::from("disruptive debug log"));
    fish
}

//-------------------------------------------------------------------------------------------------
// HC Commit Function Call - Successful
//-------------------------------------------------------------------------------------------------

extern "C" {
    fn hc_commit_entry(encoded_allocation_of_input: i32) -> i32;
}

/// Call HC API COMMIT function with proper input struct
/// return address of entry added source chain
<<<<<<< HEAD
fn hdk_commit(mem_stack: &mut SinglePageStack, entry_type_name: &str, entry_value: &str)
  -> Result<Address, String>
{
  // Put args in struct and serialize into memory
  let entry = Entry::App(
    AppEntryType::from(entry_type_name.to_string()),
    AppEntryValue::from(entry_value.to_string()),
  );
  let allocation_of_input =  store_as_json(mem_stack, JsonString::from(entry))?;

  // Call WASMI-able commit
  let encoded_allocation_of_result: i32;
  unsafe {
    encoded_allocation_of_result = hc_commit_entry(allocation_of_input.encode() as i32);
  }
  // Deserialize complex result stored in memory
  let result: ZomeApiInternalResult = load_json(encoded_allocation_of_result as u32)?;

  // Free result & input allocations and all allocations made inside commit()
  mem_stack
      .deallocate(allocation_of_input)
      .expect("deallocate failed");

  match JsonString::from(result.value).try_into() {
      Ok(address) => Ok(address),
      Err(hc_err) => Err(hc_err.into()),
  }
=======
fn hdk_commit(
    mem_stack: &mut SinglePageStack,
    entry_type_name: &str,
    entry_value: &str,
) -> Result<Address, String> {
    // Put args in struct and serialize into memory
    let serialized_entry = SerializedEntry::new(entry_type_name, entry_value);
    let allocation_of_input = store_as_json(mem_stack, JsonString::from(serialized_entry))?;

    // Call WASMI-able commit
    let encoded_allocation_of_result: i32;
    unsafe {
        encoded_allocation_of_result = hc_commit_entry(allocation_of_input.encode() as i32);
    }
    // Deserialize complex result stored in memory
    let result: ZomeApiInternalResult = load_json(encoded_allocation_of_result as u32)?;

    // Free result & input allocations and all allocations made inside commit()
    mem_stack
        .deallocate(allocation_of_input)
        .expect("deallocate failed");

    match JsonString::from(result.value).try_into() {
        Ok(address) => Ok(address),
        Err(hc_err) => Err(hc_err.into()),
    }
>>>>>>> 13f30a8a
}

//-------------------------------------------------------------------------------------------------
// HC COMMIT Function Call - Fail
//-------------------------------------------------------------------------------------------------

// Simulate error in commit function by inputing output struct as input
fn hdk_commit_fail(mem_stack: &mut SinglePageStack) -> Result<Address, String> {
    // Put args in struct and serialize into memory
    let input = ZomeApiInternalResult::failure(Address::from("whatever"));
    let allocation_of_input = store_as_json(mem_stack, input)?;

    // Call WASMI-able commit
    let encoded_allocation_of_result: i32;
    unsafe {
        encoded_allocation_of_result = hc_commit_entry(allocation_of_input.encode() as i32);
    }
    // Deserialize complex result stored in memory
    let result: ZomeApiInternalResult = load_json(encoded_allocation_of_result as u32)?;

    // Free result & input allocations and all allocations made inside commit()
    mem_stack
        .deallocate(allocation_of_input)
        .expect("deallocate failed");

    let address = JsonString::from(result.value).try_into()?;

    Ok(address)
}

//--------------------------------------------------------------------------------------------------
// Test roundtrip function
//--------------------------------------------------------------------------------------------------

#[derive(Deserialize, Default)]
struct InputStruct {
    input_int_val: u8,
    input_str_val: String,
}

#[derive(Serialize, Default, Deserialize, Debug, DefaultJson)]
struct OutputStruct {
    input_int_val_plus2: u8,
    input_str_val_plus_dog: String,
}

/// Create output out of some modification of input
fn test_inner(input: InputStruct) -> OutputStruct {
    OutputStruct {
        input_int_val_plus2: input.input_int_val + 2,
        input_str_val_plus_dog: format!("{}.puppy", input.input_str_val),
    }
}

//-------------------------------------------------------------------------------------------------
//  Exported functions with required signature (=pointer to serialized complex parameter)
//-------------------------------------------------------------------------------------------------

/// Function called by Holochain Instance
/// encoded_allocation_of_input : encoded memory offset and length of the memory allocation
/// holding input arguments
/// returns encoded allocation used to store output
#[no_mangle]
pub extern "C" fn commit_test(encoded_allocation_of_input: usize) -> i32 {
    let mut mem_stack =
        SinglePageStack::from_encoded_allocation(encoded_allocation_of_input as u32).unwrap();
    let result = hdk_commit(&mut mem_stack, "testEntryType", "hello");
    store_as_json_into_encoded_allocation(&mut mem_stack, result)
}

/// Function called by Holochain Instance
/// encoded_allocation_of_input : encoded memory offset and length of the memory allocation
/// holding input arguments
/// returns encoded allocation used to store output
#[no_mangle]
pub extern "C" fn commit_fail_test(encoded_allocation_of_input: usize) -> i32 {
    let mut mem_stack =
        SinglePageStack::from_encoded_allocation(encoded_allocation_of_input as u32).unwrap();
    let result = hdk_commit_fail(&mut mem_stack);
    store_as_json_into_encoded_allocation(&mut mem_stack, result)
}

#[no_mangle]
pub extern "C" fn __hdk_get_validation_package_for_entry_type(
    encoded_allocation_of_input: usize,
) -> i32 {
    let mut mem_stack =
        SinglePageStack::from_encoded_allocation(encoded_allocation_of_input as u32).unwrap();
    store_string_into_encoded_allocation(&mut mem_stack, "\"ChainFull\"")
}

/// Function called by Holochain Instance
/// encoded_allocation_of_input : encoded memory offset and length of the memory allocation
/// holding input arguments
/// returns encoded allocation used to store output
#[no_mangle]
pub extern "C" fn round_trip_test(encoded_allocation_of_input: usize) -> i32 {
    let mut mem_stack =
        SinglePageStack::from_encoded_allocation(encoded_allocation_of_input as u32).unwrap();
    let input = load_json(encoded_allocation_of_input as u32).unwrap();
    let output = test_inner(input);
    return store_as_json_into_encoded_allocation(&mut mem_stack, JsonString::from(output));
}<|MERGE_RESOLUTION|>--- conflicted
+++ resolved
@@ -8,18 +8,8 @@
 extern crate serde_json;
 
 use holochain_core_types::{
-<<<<<<< HEAD
-    json::RawString,
-    json::JsonString, entry::Entry,
-    error::ZomeApiInternalResult, cas::content::Address,
-    error::HolochainError,
-    error::RibosomeReturnCode,
-    entry::entry_type::AppEntryType,
-    entry::AppEntryValue,
-=======
     cas::content::Address, entry::SerializedEntry, error::HolochainError,
     error::RibosomeReturnCode, error::ZomeApiInternalResult, json::JsonString, json::RawString,
->>>>>>> 13f30a8a
 };
 use holochain_wasm_utils::{memory_allocation::*, memory_serialization::*};
 use std::convert::TryInto;
@@ -115,35 +105,6 @@
 
 /// Call HC API COMMIT function with proper input struct
 /// return address of entry added source chain
-<<<<<<< HEAD
-fn hdk_commit(mem_stack: &mut SinglePageStack, entry_type_name: &str, entry_value: &str)
-  -> Result<Address, String>
-{
-  // Put args in struct and serialize into memory
-  let entry = Entry::App(
-    AppEntryType::from(entry_type_name.to_string()),
-    AppEntryValue::from(entry_value.to_string()),
-  );
-  let allocation_of_input =  store_as_json(mem_stack, JsonString::from(entry))?;
-
-  // Call WASMI-able commit
-  let encoded_allocation_of_result: i32;
-  unsafe {
-    encoded_allocation_of_result = hc_commit_entry(allocation_of_input.encode() as i32);
-  }
-  // Deserialize complex result stored in memory
-  let result: ZomeApiInternalResult = load_json(encoded_allocation_of_result as u32)?;
-
-  // Free result & input allocations and all allocations made inside commit()
-  mem_stack
-      .deallocate(allocation_of_input)
-      .expect("deallocate failed");
-
-  match JsonString::from(result.value).try_into() {
-      Ok(address) => Ok(address),
-      Err(hc_err) => Err(hc_err.into()),
-  }
-=======
 fn hdk_commit(
     mem_stack: &mut SinglePageStack,
     entry_type_name: &str,
@@ -170,7 +131,6 @@
         Ok(address) => Ok(address),
         Err(hc_err) => Err(hc_err.into()),
     }
->>>>>>> 13f30a8a
 }
 
 //-------------------------------------------------------------------------------------------------
