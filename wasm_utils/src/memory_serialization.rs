<<<<<<< HEAD
use holochain_core_types::{
    error::{RibosomeErrorCode, RibosomeErrorReport},
    json::JsonString,
=======
use holochain_core_types::error::{
    CoreError, HolochainError, RibosomeErrorCode, RibosomeReturnCode,
>>>>>>> d23223b0
};
use memory_allocation::{
    decode_encoded_allocation, SinglePageAllocation, SinglePageStack, U16_MAX,
};
use serde::Deserialize;
use serde_json;
use std::{convert::TryInto, ffi::CStr, os::raw::c_char, slice};

//-------------------------------------------------------------------------------------------------
// Raw
//-------------------------------------------------------------------------------------------------

/// Convert a string stored in wasm memory into a String.
fn load_str_from_raw<'a>(ptr_data: *mut c_char) -> &'a str {
    let ptr_safe_c_str = unsafe { CStr::from_ptr(ptr_data) };
    ptr_safe_c_str.to_str().unwrap()
}

/// Write in wasm memory according to stack state.
fn write_in_wasm_memory(
    stack: &mut SinglePageStack,
    bytes: &[u8],
    len: u16,
) -> Result<SinglePageAllocation, RibosomeErrorCode> {
    if u32::from(len) + u32::from(stack.top()) > U16_MAX {
        return Err(RibosomeErrorCode::OutOfMemory);
    }
    let ptr = stack.allocate(len) as *mut c_char;
    let ptr_safe = unsafe { slice::from_raw_parts_mut(ptr, len as usize) };
    for (i, byte) in bytes.iter().enumerate() {
        ptr_safe[i] = *byte as i8;
    }
    SinglePageAllocation::new(ptr as u16, len)
}

//-------------------------------------------------------------------------------------------------
// String
//-------------------------------------------------------------------------------------------------

/// Write a string in wasm memory according to stack state.
pub fn store_string(
    stack: &mut SinglePageStack,
    s: &str,
) -> Result<SinglePageAllocation, RibosomeErrorCode> {
    let bytes = s.as_bytes();
    let len = bytes.len() as u32;
    if len > U16_MAX {
        return Err(RibosomeErrorCode::OutOfMemory);
    }
    return write_in_wasm_memory(stack, bytes, len as u16);
}

// Sugar
pub fn store_string_into_encoded_allocation(stack: &mut SinglePageStack, s: &str) -> i32 {
    store_string(stack, s).unwrap().encode() as i32
}

/// Retrieve a stored string from an encoded allocation.
/// Return error code if encoded_allocation is invalid.
pub fn load_string(encoded_allocation: u32) -> Result<String, RibosomeErrorCode> {
    let maybe_allocation = decode_encoded_allocation(encoded_allocation);
    match maybe_allocation {
        Err(return_code) => match return_code {
            RibosomeReturnCode::Success => Err(RibosomeErrorCode::ZeroSizedAllocation),
            RibosomeReturnCode::Failure(err_code) => Err(err_code),
        },
        Ok(allocation) => Ok(load_str_from_raw(allocation.offset() as *mut c_char).to_string()),
    }
}

//-------------------------------------------------------------------------------------------------
// JSON
//-------------------------------------------------------------------------------------------------

/// Write a data struct as a json string in wasm memory according to stack state.
pub fn store_as_json<J: TryInto<JsonString>>(
    stack: &mut SinglePageStack,
    jsonable: J,
) -> Result<SinglePageAllocation, RibosomeErrorCode> {
    let j: JsonString = jsonable
        .try_into()
        .map_err(|_| RibosomeErrorCode::ArgumentDeserializationFailed)?;
    let json_bytes = j.into_bytes();
    let json_bytes_len = json_bytes.len() as u32;
    if json_bytes_len > U16_MAX {
        return Err(RibosomeErrorCode::OutOfMemory);
    }
    write_in_wasm_memory(stack, &json_bytes, json_bytes_len as u16)
}

// Sugar
pub fn store_as_json_into_encoded_allocation<J: TryInto<JsonString>>(
    stack: &mut SinglePageStack,
    jsonable: J,
) -> i32 {
    store_as_json(stack, jsonable).unwrap().encode() as i32
}

/// Retrieve a stored data struct from an encoded allocation.
/// Return error string if encoded_allocation is invalid.
pub fn load_json<'s, T: Deserialize<'s>>(encoded_allocation: u32) -> Result<T, HolochainError> {
    let maybe_allocation = decode_encoded_allocation(encoded_allocation);
    match maybe_allocation {
        Err(return_code) => match return_code {
            RibosomeReturnCode::Success => Err(HolochainError::Ribosome(
                RibosomeErrorCode::ZeroSizedAllocation,
            )),
            RibosomeReturnCode::Failure(err_code) => Err(HolochainError::Ribosome(err_code)),
        },
        Ok(allocation) => load_json_from_raw(allocation.offset() as *mut c_char),
    }
}

/// Convert a json string stored in wasm memory into a specified struct
/// If json deserialization of custom struct failed, tries to deserialize a RibosomeErrorReport struct.
/// If that also failed, tries to load a string directly, since we are expecting an error string at this stage.
#[allow(unknown_lints)]
#[allow(not_unsafe_ptr_arg_deref)]
pub fn load_json_from_raw<'s, T: Deserialize<'s>>(
    ptr_data: *mut c_char,
) -> Result<T, HolochainError> {
    let stored_str = load_str_from_raw(ptr_data);
    let maybe_obj: Result<T, serde_json::Error> = serde_json::from_str(stored_str);
    match maybe_obj {
        Ok(obj) => Ok(obj),
        Err(_) => {
            // TODO #394 - In Release, load error_string directly and not a RibosomeErrorReport
            let maybe_hc_err: Result<CoreError, serde_json::Error> =
                serde_json::from_str(stored_str);
<<<<<<< HEAD
            Err(match maybe_error_report {
                Err(_) => RibosomeErrorCode::ArgumentDeserializationFailed.to_string(),
                Ok(error_report) => error_report.description,
            })
=======
            match maybe_hc_err {
                Err(_) => Err(HolochainError::Ribosome(
                    RibosomeErrorCode::ArgumentDeserializationFailed,
                )),
                Ok(hc_err) => Err(hc_err.kind),
            }
>>>>>>> d23223b0
        }
    }
}<|MERGE_RESOLUTION|>--- conflicted
+++ resolved
@@ -1,11 +1,6 @@
-<<<<<<< HEAD
 use holochain_core_types::{
     error::{RibosomeErrorCode, RibosomeErrorReport},
     json::JsonString,
-=======
-use holochain_core_types::error::{
-    CoreError, HolochainError, RibosomeErrorCode, RibosomeReturnCode,
->>>>>>> d23223b0
 };
 use memory_allocation::{
     decode_encoded_allocation, SinglePageAllocation, SinglePageStack, U16_MAX,
@@ -135,19 +130,11 @@
             // TODO #394 - In Release, load error_string directly and not a RibosomeErrorReport
             let maybe_hc_err: Result<CoreError, serde_json::Error> =
                 serde_json::from_str(stored_str);
-<<<<<<< HEAD
-            Err(match maybe_error_report {
-                Err(_) => RibosomeErrorCode::ArgumentDeserializationFailed.to_string(),
-                Ok(error_report) => error_report.description,
+
+            Err(match maybe_hc_err {
+                Err(_) => HolochainError::Ribosome(RibosomeErrorCode::ArgumentDeserializationFailed),
+                Ok(hc_err) => hc_err.kind,
             })
-=======
-            match maybe_hc_err {
-                Err(_) => Err(HolochainError::Ribosome(
-                    RibosomeErrorCode::ArgumentDeserializationFailed,
-                )),
-                Ok(hc_err) => Err(hc_err.kind),
-            }
->>>>>>> d23223b0
         }
     }
 }