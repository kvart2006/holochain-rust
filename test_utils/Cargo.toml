--- conflicted
+++ resolved
@@ -4,11 +4,7 @@
 authors = ["Holochain Core Dev Team <devcore@holochain.org>"]
 
 [dependencies]
-<<<<<<< HEAD
-holochain_dna = { path = "../dna" }
 holochain_net = { path = "../net" }
-=======
->>>>>>> 359a0506
 holochain_core = { path = "../core" }
 holochain_container_api = { path = "../container_api" }
 holochain_cas_implementations = { path = "../cas_implementations" }
