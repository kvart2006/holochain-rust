--- conflicted
+++ resolved
@@ -136,20 +136,12 @@
 mod tests {
     use super::*;
     use holochain_agent::Agent as HCAgent;
-<<<<<<< HEAD
-    use holochain_core::context::Context;
-    use holochain_core::logger::Logger;
-    use holochain_core::persister::SimplePersister;
-    use holochain_core::test_utils::{
-        create_test_dna_with_wasm, create_test_dna_with_wat, create_wasm_from_file,
-=======
     use holochain_core::{
         context::Context, logger::Logger, persister::SimplePersister,
-        test_utils::{create_test_dna_with_wasm, create_test_dna_with_wat, test_wasm_from_file},
+        test_utils::{create_test_dna_with_wasm, create_test_dna_with_wat, create_wasm_from_file},
     };
     use std::{
         fmt, sync::{Arc, Mutex},
->>>>>>> d0d33b2d
     };
 
     #[derive(Clone)]
