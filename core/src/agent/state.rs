<<<<<<< HEAD
use action::{Action, ActionWrapper, AgentReduceFn};
use agent::chain_store::ChainStore;
use context::Context;
use futures::executor::block_on;
use nucleus::actions::get_entry::get_entry;
=======
use crate::{
    action::{Action, ActionWrapper, AgentReduceFn},
    agent::chain_store::ChainStore,
    context::Context,
    state::State,
};
>>>>>>> f7fe4aaa
use holochain_core_types::{
    agent::Agent,
    cas::content::{Address, AddressableContent, Content},
    chain_header::ChainHeader,
    entry::{Entry, SerializedEntry, entry_type::EntryType, ToEntry},
    error::HolochainError,
    json::*,
    signature::Signature,
    time::Iso8601,
};
use serde_json;
use std::{
    collections::HashMap,
    convert::{TryFrom, TryInto},
    sync::Arc,
};

/// The state-slice for the Agent.
/// Holds the agent's source chain and keys.
#[derive(Clone, Debug, PartialEq)]
pub struct AgentState {
    /// every action and the result of that action
    // @TODO this will blow up memory, implement as some kind of dropping/FIFO with a limit?
    // @see https://github.com/holochain/holochain-rust/issues/166
    actions: HashMap<ActionWrapper, ActionResponse>,
    chain: ChainStore,
    top_chain_header: Option<ChainHeader>,
}

impl AgentState {
    /// builds a new, empty AgentState
    pub fn new(chain: ChainStore) -> AgentState {
        AgentState {
            actions: HashMap::new(),
            chain,
            top_chain_header: None,
        }
    }

    pub fn new_with_top_chain_header(chain: ChainStore, chain_header: ChainHeader) -> AgentState {
        AgentState {
            actions: HashMap::new(),
            chain,
            top_chain_header: Some(chain_header),
        }
    }

    /// getter for a copy of self.actions
    /// uniquely maps action executions to the result of the action
    pub fn actions(&self) -> HashMap<ActionWrapper, ActionResponse> {
        self.actions.clone()
    }

    pub fn chain(&self) -> ChainStore {
        self.chain.clone()
    }

    pub fn top_chain_header(&self) -> Option<ChainHeader> {
        self.top_chain_header.clone()
    }

    pub fn get_agent(&self, context: &Arc<Context>) -> Result<Agent, HolochainError> {
        self.chain()
            .iter_type(&self.top_chain_header, &EntryType::AgentId)
            .nth(0)
            .and_then(|chain_header| Some(chain_header.address()))
            .and_then(|agent_entry_address| {
                block_on(get_entry(context, agent_entry_address)).ok()
            })
            .and_then(|agent_entry| {
                Some(Agent::from_entry(&agent_entry.unwrap()))
            })
            .ok_or(HolochainError::ErrorGeneric("Agent entry not found".to_string()))
    }
}

#[derive(Clone, Debug, Deserialize, Serialize, DefaultJson)]
pub struct AgentStateSnapshot {
    top_chain_header: ChainHeader,
}

impl AgentStateSnapshot {
    pub fn new(chain_header: ChainHeader) -> AgentStateSnapshot {
        AgentStateSnapshot {
            top_chain_header: chain_header,
        }
    }
    pub fn from_json_str(header_str: &str) -> serde_json::Result<Self> {
        serde_json::from_str(header_str)
    }
    pub fn top_chain_header(&self) -> &ChainHeader {
        &self.top_chain_header
    }
}

impl TryFrom<State> for AgentStateSnapshot {
    type Error = HolochainError;

    fn try_from(state: State) -> Result<Self, Self::Error> {
        let agent = &*(state.agent());
        let top_chain = agent
            .top_chain_header()
            .ok_or_else(|| HolochainError::ErrorGeneric("Could not serialize".to_string()))?;
        Ok(AgentStateSnapshot::new(top_chain))
    }
}

pub static AGENT_SNAPSHOT_ADDRESS: &'static str = "AgentState";
impl AddressableContent for AgentStateSnapshot {
    fn content(&self) -> Content {
        self.to_owned().into()
    }

    fn try_from_content(content: &Content) -> Result<Self, HolochainError> {
        Self::try_from(content.to_owned())
    }

    fn address(&self) -> Address {
        AGENT_SNAPSHOT_ADDRESS.into()
    }
}

#[derive(Clone, Debug, PartialEq, Serialize, Deserialize, DefaultJson)]
/// the agent's response to an action
/// stored alongside the action in AgentState::actions to provide a state history that observers
/// poll and retrieve
// @TODO abstract this to a standard trait
// @see https://github.com/holochain/holochain-rust/issues/196
pub enum ActionResponse {
    Commit(Result<Address, HolochainError>),
    GetEntry(Option<SerializedEntry>),
    GetLinks(Result<Vec<Address>, HolochainError>),
    LinkEntries(Result<SerializedEntry, HolochainError>),
}

pub fn create_new_chain_header(entry: &Entry, agent_state: &AgentState) -> ChainHeader {
    ChainHeader::new(
        &entry.entry_type(),
        &entry.address(),
        // @TODO signatures
        &Signature::from(""),
        &agent_state
            .top_chain_header
            .clone()
            .and_then(|chain_header| Some(chain_header.address())),
        &agent_state
            .chain()
            .iter_type(&agent_state.top_chain_header, &entry.entry_type())
            .nth(0)
            .and_then(|chain_header| Some(chain_header.address())),
        // @TODO timestamp
        &Iso8601::from(""),
    )
}

/// Do a Commit Action against an agent state.
/// Intended for use inside the reducer, isolated for unit testing.
/// callback checks (e.g. validate_commit) happen elsewhere because callback functions cause
/// action reduction to hang
/// @TODO is there a way to reduce that doesn't block indefinitely on callback fns?
/// @see https://github.com/holochain/holochain-rust/issues/222
/// @TODO Better error handling in the state persister section
/// https://github.com/holochain/holochain-rust/issues/555
fn reduce_commit_entry(
    _context: Arc<Context>,
    state: &mut AgentState,
    action_wrapper: &ActionWrapper,
) {
    let action = action_wrapper.action();
    let entry = unwrap_to!(action => Action::Commit);
    let chain_header = create_new_chain_header(&entry, state);

    fn response(
        state: &mut AgentState,
        entry: &Entry,
        chain_header: &ChainHeader,
    ) -> Result<Address, HolochainError> {
        let storage = &state.chain.content_storage().clone();
        storage.write().unwrap().add(entry)?;
        storage.write().unwrap().add(chain_header)?;
        Ok(entry.address())
    }
    let result = response(state, &entry, &chain_header);
    state.top_chain_header = Some(chain_header);
    let con = _context.clone();

    #[allow(unused_must_use)]
    con.state().map(|global_state_lock| {
        let persis_lock = _context.clone().persister.clone();
        let persister = &mut *persis_lock.lock().unwrap();
        persister.save(global_state_lock.clone());
    });

    state
        .actions
        .insert(action_wrapper.clone(), ActionResponse::Commit(result));
}

/// do a get action against an agent state
/// intended for use inside the reducer, isolated for unit testing
fn reduce_get_entry(
    _context: Arc<Context>,
    state: &mut AgentState,
    action_wrapper: &ActionWrapper,
) {
    let action = action_wrapper.action();
    let address = unwrap_to!(action => Action::GetEntry);
    let storage = &state.chain().content_storage().clone();
    let json = storage
        .read()
        .unwrap()
        .fetch(&address)
        .expect("could not fetch from CAS");
    let result: Option<SerializedEntry> = json.and_then(|js| js.try_into().ok());

    // @TODO if the get fails local, do a network get
    // @see https://github.com/holochain/holochain-rust/issues/167

    state.actions.insert(
        action_wrapper.to_owned(),
        ActionResponse::GetEntry(result.to_owned()),
    );
}

/// maps incoming action to the correct handler
fn resolve_reducer(action_wrapper: &ActionWrapper) -> Option<AgentReduceFn> {
    match action_wrapper.action() {
        Action::Commit(_) => Some(reduce_commit_entry),
        Action::GetEntry(_) => Some(reduce_get_entry),
        _ => None,
    }
}

/// Reduce Agent's state according to provided Action
pub fn reduce(
    context: Arc<Context>,
    old_state: Arc<AgentState>,
    action_wrapper: &ActionWrapper,
) -> Arc<AgentState> {
    let handler = resolve_reducer(action_wrapper);
    match handler {
        Some(f) => {
            let mut new_state: AgentState = (*old_state).clone();
            f(context, &mut new_state, &action_wrapper);
            Arc::new(new_state)
        }
        None => old_state,
    }
}

#[cfg(test)]
pub mod tests {
    extern crate tempfile;
    use super::{
        reduce_commit_entry, reduce_get_entry, ActionResponse, AgentState, AgentStateSnapshot,
    };
    use crate::{
        action::tests::{test_action_wrapper_commit, test_action_wrapper_get},
        agent::chain_store::tests::test_chain_store,
        instance::tests::test_context,
    };
    use holochain_core_types::{
        cas::content::AddressableContent,
        chain_header::test_chain_header,
        entry::{expected_entry_address, test_entry, SerializedEntry},
        error::HolochainError,
        json::JsonString,
    };
    use serde_json;
    use std::{collections::HashMap, sync::Arc};

    /// dummy agent state
    pub fn test_agent_state() -> AgentState {
        AgentState::new(test_chain_store())
    }

    /// dummy action response for a successful commit as test_entry()
    pub fn test_action_response_commit() -> ActionResponse {
        ActionResponse::Commit(Ok(expected_entry_address()))
    }

    /// dummy action response for a successful get as test_entry()
    pub fn test_action_response_get() -> ActionResponse {
        ActionResponse::GetEntry(Some(test_entry().into()))
    }

    #[test]
    /// smoke test for building a new AgentState
    fn agent_state_new() {
        test_agent_state();
    }


    #[test]
    /// test for the agent state actions getter
    fn agent_state_actions() {
        assert_eq!(HashMap::new(), test_agent_state().actions());
    }

    #[test]
    /// test for reducing commit entry
    fn test_reduce_commit_entry() {
        let mut state = test_agent_state();
        let action_wrapper = test_action_wrapper_commit();

        reduce_commit_entry(test_context("bob"), &mut state, &action_wrapper);

        assert_eq!(
            state.actions().get(&action_wrapper),
            Some(&test_action_response_commit()),
        );
    }

    #[test]
    /// test for reducing get entry
    fn test_reduce_get_entry() {
        let mut state = test_agent_state();
        let context = test_context("foo");

        let aw1 = test_action_wrapper_get();
        reduce_get_entry(Arc::clone(&context), &mut state, &aw1);

        // nothing has been committed so the get must be None
        assert_eq!(
            state.actions().get(&aw1),
            Some(&ActionResponse::GetEntry(None)),
        );

        // do a round trip
        reduce_commit_entry(
            Arc::clone(&context),
            &mut state,
            &test_action_wrapper_commit(),
        );

        let aw2 = test_action_wrapper_get();
        reduce_get_entry(Arc::clone(&context), &mut state, &aw2);

        assert_eq!(state.actions().get(&aw2), Some(&test_action_response_get()),);
    }

    #[test]
    /// test response to json
    fn test_commit_response_to_json() {
        assert_eq!(
            JsonString::from(format!(
                "{{\"Commit\":{{\"Ok\":\"{}\"}}}}",
                expected_entry_address()
            )),
            JsonString::from(ActionResponse::Commit(Ok(expected_entry_address()))),
        );
        assert_eq!(
            JsonString::from("{\"Commit\":{\"Err\":{\"ErrorGeneric\":\"some error\"}}}"),
            JsonString::from(ActionResponse::Commit(Err(HolochainError::new(
                "some error"
            ))))
        );
    }

    #[test]
    fn test_get_response_to_json() {
        assert_eq!(
            JsonString::from(
                "{\"GetEntry\":{\"value\":\"\\\"test entry value\\\"\",\"entry_type\":\"testEntryType\"}}"
            ),
            JsonString::from(ActionResponse::GetEntry(Some(SerializedEntry::from(
                test_entry().clone()
            ))))
        );
        assert_eq!(
            JsonString::from("{\"GetEntry\":null}"),
            JsonString::from(ActionResponse::GetEntry(None)),
        )
    }

    #[test]
    fn test_get_links_response_to_json() {
        assert_eq!(
            JsonString::from(format!(
                "{{\"GetLinks\":{{\"Ok\":[\"{}\"]}}}}",
                expected_entry_address()
            )),
            JsonString::from(ActionResponse::GetLinks(Ok(vec![test_entry().address()]))),
        );
        assert_eq!(
            JsonString::from("{\"GetLinks\":{\"Err\":{\"ErrorGeneric\":\"some error\"}}}"),
            JsonString::from(ActionResponse::GetLinks(Err(HolochainError::new(
                "some error"
            )))),
        );
    }

    #[test]
    pub fn serialize_round_trip_agent_state() {
        let header = test_chain_header();
        let agent_snap = AgentStateSnapshot::new(header);
        let json = serde_json::to_string(&agent_snap).unwrap();
        let agent_from_json = AgentStateSnapshot::from_json_str(&json).unwrap();
        assert_eq!(agent_snap.address(), agent_from_json.address());
    }

    #[test]
    fn test_link_entries_response_to_json() {
        assert_eq!(
            JsonString::from("{\"LinkEntries\":{\"Ok\":{\"value\":\"\\\"test entry value\\\"\",\"entry_type\":\"testEntryType\"}}}"),
            JsonString::from(ActionResponse::LinkEntries(Ok(SerializedEntry::from(
                test_entry(),
            )))),
        );
        assert_eq!(
            JsonString::from("{\"LinkEntries\":{\"Err\":{\"ErrorGeneric\":\"some error\"}}}"),
            JsonString::from(ActionResponse::LinkEntries(Err(HolochainError::new(
                "some error"
            )))),
        );
    }
}<|MERGE_RESOLUTION|>--- conflicted
+++ resolved
@@ -1,17 +1,11 @@
-<<<<<<< HEAD
-use action::{Action, ActionWrapper, AgentReduceFn};
-use agent::chain_store::ChainStore;
-use context::Context;
-use futures::executor::block_on;
-use nucleus::actions::get_entry::get_entry;
-=======
 use crate::{
     action::{Action, ActionWrapper, AgentReduceFn},
     agent::chain_store::ChainStore,
     context::Context,
     state::State,
+    nucleus::actions::get_entry::get_entry,
 };
->>>>>>> f7fe4aaa
+use futures::executor::block_on;
 use holochain_core_types::{
     agent::Agent,
     cas::content::{Address, AddressableContent, Content},
