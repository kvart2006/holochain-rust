# DNA Spec v (Draft 6/28)

## Some notes:

- The DNA spec does not include zome references, those would happen as macros in the dev environment.
- This tree is JSON only as convenience, it could be s-expressions or any other tree structure.
- Two levels: the tree has a level which gets interpreted by the Holochain library, and a level that gets interpreted by the Ribosome.  It's not allways clear what goes in which level.  For example, schema used to live at the holochain library level under the `schema` property, because spinning the ribosome to do frequent schema matching didn't seem to make sense.  In the new way of doing things, that validation my be a pre-build Wasm chunk that runs very fast as part all the available validation functions.
- How to treat Wasm code chunks, i.e. do they get assembled into one Wasm module per zome, or are they each seperately sandboxed modules?
- We need function declarations (i.e. names and signatures) Outside the Wasm, kind of like C header files, becasue they get used to validate function calls according to capability membranes at the Holochain library level, not the Wasm level.

## Thinking about link entries

We want to remove the notion of links as an entry format, and instead make declarations about linking in the entry type definition and use that data to dispatch validation instead of dispatching off of the entry-type's type name.  For example:

``` javascript
// OLD WAY:
// Note that you write validation by checking the type in the call to
// `validateLink`
commit("post",{content:"my post"})
commit("post_link",[
  {base:post,tag:"handle",target:myHandle},
  {base:myHandle,tag:"posts",target:post}
])
commit("tag_link",[
  {base:myHandle,tag:"_tag"+theTag, target:post}
  {base:post,tag:"taggedBy",target:myHandle},
])

// New Way:
// Note: that validation code is in the entry type `links-to` block
// which gets found by lookup via the type of the base and the tag.
let bundle = startBundle()
let post = commit("post",{content:"my post"})
link(post, "author", myHandle)
link(myHandle, "posts", post)
link(myHandle, "_tag"+theTag, post)
link(post,"taggedBy", myHandle)
closeBundle(bundle)
```

## Key / Reserved Capabilities

Some functions are required for core process/features of Holochain to work.
They are available in keyword specific Capabilities and function names

### LifeCycle Capability

`"name": "hc_lifecycle"`

#### Genesis
`genesis()`

#### BridgeGenesis
`bridgeGenesis(side, dna, appData)`

#### Migrate

### Communication Capability

`"name": "hc_web_gateway"`

### Receive
`receive(from, message)`
### Send


## Example DNA Tree

``` javascript
{
  "name": "Example app",
  "description": "this app does very cool stuff",
  "version": "0.0.1",
  "uuid": "123e4567-e89b-12d3-a456-426655440000",
  "dna_spec_version": "2.0",
  "dht_config": {
  },
  "properties": {
    "weight": "2kg"
  },
  "zomes": [
    {
      "name": "clutter",
      "description": "zome that implements micro-blogging",
      "config": {
        "error_handling": "throw-errors"
      },
      //"RibosomeType":"Wasm", #do we just commit to Wasm only at
      //  at this stage?
      "entry_types": [
        {
          "name": "post",
          "description": "this entry stores the post and acts as a base for links back to the author",
          "schema": {}, // maybe NOT because happens inside Wasm validations and it's fast enough.

          "validation": ".." // Wasm code

          //"semantics":{}, #??? UI hints do this later
          "sharing": "public", ///private/encrypted
          "links_to": [
            {
              "target_type": "handle",
              "tag": "author",
              "validation": ".." //Wasm
            }
          ]
        },
        {
          "name": "handle",
          "links_to": [
            {
              "target_type": "post",
              "tag": "posts",
              "validation": ".." //Wasm
            },
<<<<<<< HEAD
            //"RibosomeType":"WASM", #do we just commit to WASM only at
            //  at this stage?
            "entry_types": [

                {
                    "name": "post",
                    "description": "this entry stores the post and acts as a base for links back to the author",
                    "schema": {}, // maybe NOT because happens inside WASM validations and it's fast enought.

                    "validation": ".." // WASM code

                    //"semantics":{}, #??? UI hints do this later
                    "sharing": "public", ///private/encrypted
                    "links_to": [
                        {
                            "target_type": "handle",
                            "tag": "author",
                            "validation": ".." //WASM
                        }
                    ]
                },
                {
                    "name": "handle",
                    "links_to": [
                        {
                            "target_type": "post",
                            "tag": "posts",
                            "validation": ".." //WASM
                        },
                        {
                            "target_type": "post",
                            "tag": "_tag*",
                            "validation": ".." //WASM
                        }

                        ...
                    ]
                },
                {
                    "name": "handle_link",
                    "schema": {
                        "role": "string"
                    }
                }
            ], // end of entry-types
            "capabilities": [
                {
                    "name": "web_gateway",
                    "capability": {
                        "membrane": "public"
                    },
                    "fn_declarations": [
                        {
                            "name": "newPost",
                            "signature" :
                            {
                                "inputs" : [
                                    {
                                        "name": "post",
                                        "type": "string"
                                    }
                                ],
                                "outputs" : [
                                    {
                                        "name": "hash",
                                        "type": "string"
                                    }
                                ]
                            },
                        },
                        ...
                    ],
                    "code": ".." //s-expresion encoded wasm or Base64 encoded WASM bytecode
                },
                {
                    "name": "UI/Browser/Container",
                    "capability": {
                        "membrane": "agent",
                    },
                    "fn_declarations": [
                        // see above
                    ],
                     "code": ".." //s-expresion encoded wasm or Base64 encoded WASM bytecode
                },
                {
                    "name": "indexing",
                    "capability": {
                        "membrane": "api-key",
                    },
                    "fn_declarations": [
                        // see above
                    ],
                     "code": ".." //s-expresion encoded wasm or Base64 encoded WASM bytecode
                },
                {
                    "name": "library",
                    "capability": {
                        "membrane": "zome"
                    },
                    ,
                    "fn_declarations": [
                        // see above
                    ],
                     "code": ".." //s-expresion encoded wasm or Base64 encoded WASM bytecode
                },
            ] // end of capabilities
=======
            {
              "target_type": "post",
              "tag": "_tag*",
              "validation": ".." //Wasm
            }

            ...
          ]
        },
        {
          "name": "handle_link",
          "schema": {
            "role": "string"
          }
>>>>>>> 768da5af
        }
      ], // end of entry-types
      "capabilities": [
        {
          "name": "web_gateway",
          "capability": {
            "membrane": "public"
          },
          "fn_declarations": [
            {
              "name": "newPost",
              "signature" :
              {
                "input" : [ "string": "post" ],
                "output" : [ "hash": "hash" ]
              },
            },
            // ...
          ],
          "code": ".." //s-expression encoded Wasm or Base64 encoded Wasm bytecode
        },
        {
          "name": "UI/Browser/Container",
          "capability": {
            "membrane": "agent",
          },
          "fn_declarations": [
            // see above
          ],
          "code": ".." //s-expression encoded Wasm or Base64 encoded Wasm bytecode
        },
        {
          "name": "indexing",
          "capability": {
            "membrane": "api-key",
          },
          "fn_declarations": [
            // see above
          ],
          "code": ".." //s-expression encoded Wasm or Base64 encoded Wasm bytecode
        },
        {
          "name": "library",
          "capability": {
            "membrane": "zome"
          },
          ,
          "fn_declarations": [
            // see above
          ],
          "code": ".." //s-expression encoded Wasm or Base64 encoded Wasm bytecode
        },
      ] // end of capabilities
    }
  ] // end of zomes
}
```<|MERGE_RESOLUTION|>--- conflicted
+++ resolved
@@ -113,114 +113,6 @@
               "tag": "posts",
               "validation": ".." //Wasm
             },
-<<<<<<< HEAD
-            //"RibosomeType":"WASM", #do we just commit to WASM only at
-            //  at this stage?
-            "entry_types": [
-
-                {
-                    "name": "post",
-                    "description": "this entry stores the post and acts as a base for links back to the author",
-                    "schema": {}, // maybe NOT because happens inside WASM validations and it's fast enought.
-
-                    "validation": ".." // WASM code
-
-                    //"semantics":{}, #??? UI hints do this later
-                    "sharing": "public", ///private/encrypted
-                    "links_to": [
-                        {
-                            "target_type": "handle",
-                            "tag": "author",
-                            "validation": ".." //WASM
-                        }
-                    ]
-                },
-                {
-                    "name": "handle",
-                    "links_to": [
-                        {
-                            "target_type": "post",
-                            "tag": "posts",
-                            "validation": ".." //WASM
-                        },
-                        {
-                            "target_type": "post",
-                            "tag": "_tag*",
-                            "validation": ".." //WASM
-                        }
-
-                        ...
-                    ]
-                },
-                {
-                    "name": "handle_link",
-                    "schema": {
-                        "role": "string"
-                    }
-                }
-            ], // end of entry-types
-            "capabilities": [
-                {
-                    "name": "web_gateway",
-                    "capability": {
-                        "membrane": "public"
-                    },
-                    "fn_declarations": [
-                        {
-                            "name": "newPost",
-                            "signature" :
-                            {
-                                "inputs" : [
-                                    {
-                                        "name": "post",
-                                        "type": "string"
-                                    }
-                                ],
-                                "outputs" : [
-                                    {
-                                        "name": "hash",
-                                        "type": "string"
-                                    }
-                                ]
-                            },
-                        },
-                        ...
-                    ],
-                    "code": ".." //s-expresion encoded wasm or Base64 encoded WASM bytecode
-                },
-                {
-                    "name": "UI/Browser/Container",
-                    "capability": {
-                        "membrane": "agent",
-                    },
-                    "fn_declarations": [
-                        // see above
-                    ],
-                     "code": ".." //s-expresion encoded wasm or Base64 encoded WASM bytecode
-                },
-                {
-                    "name": "indexing",
-                    "capability": {
-                        "membrane": "api-key",
-                    },
-                    "fn_declarations": [
-                        // see above
-                    ],
-                     "code": ".." //s-expresion encoded wasm or Base64 encoded WASM bytecode
-                },
-                {
-                    "name": "library",
-                    "capability": {
-                        "membrane": "zome"
-                    },
-                    ,
-                    "fn_declarations": [
-                        // see above
-                    ],
-                     "code": ".." //s-expresion encoded wasm or Base64 encoded WASM bytecode
-                },
-            ] // end of capabilities
-=======
             {
               "target_type": "post",
               "tag": "_tag*",
@@ -235,7 +127,6 @@
           "schema": {
             "role": "string"
           }
->>>>>>> 768da5af
         }
       ], // end of entry-types
       "capabilities": [
@@ -249,8 +140,18 @@
               "name": "newPost",
               "signature" :
               {
-                "input" : [ "string": "post" ],
-                "output" : [ "hash": "hash" ]
+                  "inputs" : [
+                      {
+                          "name": "post",
+                          "type": "string"
+                      }
+                  ],
+                  "outputs" : [
+                      {
+                          "name": "hash",
+                          "type": "string"
+                      }
+                  ]
               },
             },
             // ...
