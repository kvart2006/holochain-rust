--- conflicted
+++ resolved
@@ -166,18 +166,11 @@
     use holochain_core_types::{
         agent::Agent,
         dna::{zome::capabilities::Capability, Dna},
-<<<<<<< HEAD
-        entry::agent::Agent,
         error::{DnaError, HolochainError},
         json::JsonString,
     };
+    use holochain_net::p2p_network::P2pNetwork;
     use holochain_wasm_utils::api_serialization::ZomeFnCallArgs;
-=======
-        error::DnaError,
-        json::JsonString,
-    };
-    use holochain_net::p2p_network::P2pNetwork;
->>>>>>> 66929487
     use instance::{
         tests::{test_instance, TestLogger},
         Observer, RECV_DEFAULT_TIMEOUT_MS,
