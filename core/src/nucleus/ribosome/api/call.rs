use crate::{
    action::{Action, ActionWrapper},
    context::Context,
    instance::RECV_DEFAULT_TIMEOUT_MS,
    nucleus::{
        get_capability_with_zome_call, launch_zome_fn_call,
        ribosome::{api::ZomeApiResult, Runtime},
        state::NucleusState,
        ZomeFnCall,
    },
};
use holochain_core_types::{dna::zome::capabilities::Membrane, error::HolochainError};
use holochain_wasm_utils::api_serialization::ZomeFnCallArgs;
use std::{
    convert::TryFrom,
    sync::{mpsc::channel, Arc},
};
use wasmi::{RuntimeArgs, RuntimeValue};

// ZomeFnCallArgs to ZomeFnCall
impl ZomeFnCall {
    fn from_args(args: ZomeFnCallArgs) -> Self {
        ZomeFnCall::new(&args.zome_name, &args.cap_name, &args.fn_name, args.fn_args)
    }
}

/// HcApiFuncIndex::CALL function code
/// args: [0] encoded MemoryAllocation as u32
/// expected complex argument: {zome_name: String, cap_name: String, fn_name: String, args: String}
/// args from API call are converted into a ZomeFnCall
/// Launch an Action::Call with newly formed ZomeFnCall
/// Waits for a ZomeFnResult
/// Returns an HcApiReturnCode as I32
pub fn invoke_call(runtime: &mut Runtime, args: &RuntimeArgs) -> ZomeApiResult {
    // deserialize args
    let args_str = runtime.load_json_string_from_args(&args);

    let input = match ZomeFnCallArgs::try_from(args_str.clone()) {
        Ok(input) => input,
        // Exit on error
        Err(_) => {
            println!("invoke_call failed to deserialize: {:?}", args_str);
            return ribosome_error_code!(ArgumentDeserializationFailed);
        }
    };

    // ZomeFnCallArgs to ZomeFnCall
    let zome_call = ZomeFnCall::from_args(input);

    // Don't allow recursive calls
    if zome_call.same_fn_as(&runtime.zome_call) {
        return ribosome_error_code!(RecursiveCallForbidden);
    }

    // Create Call Action
    let action_wrapper = ActionWrapper::new(Action::Call(zome_call.clone()));
    // Send Action and block
    let (sender, receiver) = channel();
    crate::instance::dispatch_action_with_observer(
        &runtime.context.action_channel,
        &runtime.context.observer_channel,
        action_wrapper.clone(),
        move |state: &crate::state::State| {
            // Observer waits for a ribosome_call_result
            let maybe_result = state.nucleus().zome_call_result(&zome_call);
            match maybe_result {
                Some(result) => {
                    // @TODO never panic in wasm
                    // @see https://github.com/holochain/holochain-rust/issues/159
                    sender
                        .send(result)
                        // the channel stays connected until the first message has been sent
                        // if this fails that means that it was called after having returned done=true
                        .expect("observer called after done");

                    true
                }
                None => false,
            }
        },
    );
    // TODO #97 - Return error if timeout or something failed
    // return Err(_);

    let result = receiver
        .recv_timeout(RECV_DEFAULT_TIMEOUT_MS)
        .expect("observer dropped before done");
    runtime.store_result(result)
}

/// Reduce Call Action
///   1. Checks for correctness of ZomeFnCall inside the Action
///   2. Checks for permission to access Capability
///   3. Execute the exposed Zome function in a separate thread
/// Send the result in a ReturnZomeFunctionResult Action on success or failure like ExecuteZomeFunction
pub(crate) fn reduce_call(
    context: Arc<Context>,
    state: &mut NucleusState,
    action_wrapper: &ActionWrapper,
) {
    // 1.Checks for correctness of ZomeFnCall
    let fn_call = match action_wrapper.action().clone() {
        Action::Call(call) => call,
        _ => unreachable!(),
    };
    // Get Capability
    if state.dna.is_none() {
        // Notify failure
        state
            .zome_calls
            .insert(fn_call.clone(), Some(Err(HolochainError::DnaMissing)));
        return;
    }
    let dna = state.dna.clone().unwrap();
    let maybe_cap = get_capability_with_zome_call(&dna, &fn_call);
    if let Err(fn_res) = maybe_cap {
        // Notify failure
        state
            .zome_calls
            .insert(fn_call.clone(), Some(fn_res.result()));
        return;
    }
    let cap = maybe_cap.unwrap().clone();

    // 2. Checks for permission to access Capability
    // TODO #301 - Do real Capability token check
    let can_call = match cap.cap_type.membrane {
        Membrane::Public => true,
        Membrane::Zome => {
            // TODO #301 - check if caller zome_name is same as called zome_name
            false
        }
        Membrane::Agent => {
            // TODO #301 - check if caller has Agent Capability
            false
        }
        Membrane::ApiKey => {
            // TODO #301 - check if caller has ApiKey Capability
            false
        }
    };
    if !can_call {
        // Notify failure
        state.zome_calls.insert(
            fn_call.clone(),
            Some(Err(HolochainError::DoesNotHaveCapabilityToken)),
        );
        return;
    }

    // 3. Get the exposed Zome function WASM and execute it in a separate thread
    let maybe_code = dna.get_wasm_from_zome_name(fn_call.zome_name.clone());
    let code =
        maybe_code.expect("zome not found, Should have failed before when getting capability.");
    state.zome_calls.insert(fn_call.clone(), None);
    launch_zome_fn_call(context, fn_call, &code, state.dna.clone().unwrap().name);
}

#[cfg(test)]
pub mod tests {
    extern crate tempfile;
    extern crate test_utils;
    extern crate wabt;

    use self::tempfile::tempdir;
<<<<<<< HEAD
    use context::{Context, mock_network_config};
=======
    use crate::{
        context::Context,
        instance::{
            tests::{test_instance, TestLogger},
            Observer, RECV_DEFAULT_TIMEOUT_MS,
        },
        nucleus::ribosome::{
            api::{
                call::{Action, ActionWrapper, Membrane, ZomeFnCall},
                tests::{
                    test_capability, test_function_name, test_parameters,
                    test_zome_api_function_wasm, test_zome_name,
                },
                ZomeApiFunction,
            },
            Defn,
        },
        persister::SimplePersister,
    };
>>>>>>> f7fe4aaa
    use holochain_cas_implementations::{cas::file::FilesystemStorage, eav::file::EavFileStorage};
    use holochain_core_types::{
        agent::Agent,
        dna::{zome::capabilities::Capability, Dna},
        error::{DnaError, HolochainError},
        json::JsonString,
    };
    use holochain_wasm_utils::api_serialization::ZomeFnCallArgs;
    use serde_json;
    use std::sync::{
        mpsc::{channel, RecvTimeoutError},
        Arc, Mutex, RwLock,
    };
    use test_utils::create_test_dna_with_cap;

    /// dummy commit args from standard test entry
    #[cfg_attr(tarpaulin, skip)]
    pub fn test_bad_args_bytes() -> Vec<u8> {
        let args = ZomeFnCallArgs {
            zome_name: "zome_name".to_string(),
            cap_name: "cap_name".to_string(),
            fn_name: "fn_name".to_string(),
            fn_args: "fn_args".to_string(),
        };
        serde_json::to_string(&args)
            .expect("args should serialize")
            .into_bytes()
    }

    #[cfg_attr(tarpaulin, skip)]
    pub fn test_args_bytes() -> Vec<u8> {
        let args = ZomeFnCallArgs {
            zome_name: test_zome_name(),
            cap_name: test_capability(),
            fn_name: test_function_name(),
            fn_args: test_parameters(),
        };
        serde_json::to_string(&args)
            .expect("args should serialize")
            .into_bytes()
    }

<<<<<<< HEAD
=======
    /// create a test network
    #[cfg_attr(tarpaulin, skip)]
    fn make_mock_net() -> Arc<Mutex<P2pNetwork>> {
        let res = P2pNetwork::new(
            Box::new(|_r| Ok(())),
            &json!({
                "backend": "mock"
            })
            .into(),
        )
        .unwrap();
        Arc::new(Mutex::new(res))
    }

>>>>>>> f7fe4aaa
    #[cfg_attr(tarpaulin, skip)]
    fn create_context() -> Arc<Context> {
        let file_storage = Arc::new(RwLock::new(
            FilesystemStorage::new(tempdir().unwrap().path().to_str().unwrap()).unwrap(),
        ));
        Arc::new(
            Context::new(
                Agent::generate_fake("alex"),
                Arc::new(Mutex::new(TestLogger { log: Vec::new() })),
                Arc::new(Mutex::new(SimplePersister::new(file_storage.clone()))),
                file_storage.clone(),
                Arc::new(RwLock::new(
                    EavFileStorage::new(tempdir().unwrap().path().to_str().unwrap().to_string())
                        .unwrap(),
                )),
<<<<<<< HEAD
                mock_network_config(),
            ).unwrap(),
=======
                make_mock_net(),
            )
            .unwrap(),
>>>>>>> f7fe4aaa
        )
    }

    #[cfg_attr(tarpaulin, skip)]
    fn test_reduce_call(
        dna: Dna,
        expected: Result<Result<JsonString, HolochainError>, RecvTimeoutError>,
    ) {
        let context = create_context();

        let zome_call = ZomeFnCall::new("test_zome", "test_cap", "test", "{}");
        let zome_call_action = ActionWrapper::new(Action::Call(zome_call.clone()));

        // Set up instance and process the action
        // let instance = Instance::new();
        let instance = test_instance(dna).expect("Could not initialize test instance");
        let (sender, receiver) = channel();
        let closure = move |state: &crate::state::State| {
            // Observer waits for a ribosome_call_result
            let opt_res = state.nucleus().zome_call_result(&zome_call);
            match opt_res {
                Some(res) => {
                    // @TODO never panic in wasm
                    // @see https://github.com/holochain/holochain-rust/issues/159
                    sender
                        .send(res)
                        // the channel stays connected until the first message has been sent
                        // if this fails that means that it was called after having returned done=true
                        .expect("observer called after done");

                    true
                }
                None => false,
            }
        };

        let observer = Observer {
            sensor: Box::new(closure),
        };

        let mut state_observers: Vec<Observer> = Vec::new();
        state_observers.push(observer);
        let (_, rx_observer) = channel::<Observer>();
        instance.process_action(zome_call_action, state_observers, &rx_observer, &context);

        let action_result = receiver.recv_timeout(RECV_DEFAULT_TIMEOUT_MS);

        assert_eq!(expected, action_result);
    }

    #[test]
    fn test_call_no_token() {
        let dna = test_utils::create_test_dna_with_wat("test_zome", "test_cap", None);
        let expected = Ok(Err(HolochainError::DoesNotHaveCapabilityToken));
        test_reduce_call(dna, expected);
    }

    #[test]
    fn test_call_no_zome() {
        let dna = test_utils::create_test_dna_with_wat("bad_zome", "test_cap", None);
        let expected = Ok(Err(HolochainError::Dna(DnaError::ZomeNotFound(
            r#"Zome 'test_zome' not found"#.to_string(),
        ))));
        test_reduce_call(dna, expected);
    }

    #[test]
    fn test_call_ok() {
        let wasm = test_zome_api_function_wasm(ZomeApiFunction::Call.as_str());
        let mut capability = Capability::new();
        capability.cap_type.membrane = Membrane::Public;
        let dna = create_test_dna_with_cap(&test_zome_name(), "test_cap", &capability, &wasm);

        // Expecting timeout since there is no function in wasm to call
        let expected = Err(RecvTimeoutError::Disconnected);
        test_reduce_call(dna, expected);
    }
}<|MERGE_RESOLUTION|>--- conflicted
+++ resolved
@@ -163,11 +163,8 @@
     extern crate wabt;
 
     use self::tempfile::tempdir;
-<<<<<<< HEAD
-    use context::{Context, mock_network_config};
-=======
     use crate::{
-        context::Context,
+        context::{Context, mock_network_config},
         instance::{
             tests::{test_instance, TestLogger},
             Observer, RECV_DEFAULT_TIMEOUT_MS,
@@ -185,7 +182,6 @@
         },
         persister::SimplePersister,
     };
->>>>>>> f7fe4aaa
     use holochain_cas_implementations::{cas::file::FilesystemStorage, eav::file::EavFileStorage};
     use holochain_core_types::{
         agent::Agent,
@@ -228,23 +224,6 @@
             .into_bytes()
     }
 
-<<<<<<< HEAD
-=======
-    /// create a test network
-    #[cfg_attr(tarpaulin, skip)]
-    fn make_mock_net() -> Arc<Mutex<P2pNetwork>> {
-        let res = P2pNetwork::new(
-            Box::new(|_r| Ok(())),
-            &json!({
-                "backend": "mock"
-            })
-            .into(),
-        )
-        .unwrap();
-        Arc::new(Mutex::new(res))
-    }
-
->>>>>>> f7fe4aaa
     #[cfg_attr(tarpaulin, skip)]
     fn create_context() -> Arc<Context> {
         let file_storage = Arc::new(RwLock::new(
@@ -260,14 +239,9 @@
                     EavFileStorage::new(tempdir().unwrap().path().to_str().unwrap().to_string())
                         .unwrap(),
                 )),
-<<<<<<< HEAD
                 mock_network_config(),
-            ).unwrap(),
-=======
-                make_mock_net(),
             )
             .unwrap(),
->>>>>>> f7fe4aaa
         )
     }
 
