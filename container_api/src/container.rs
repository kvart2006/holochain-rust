--- conflicted
+++ resolved
@@ -181,18 +181,6 @@
     create_path_if_not_exists(&cas_path)?;
     create_path_if_not_exists(&eav_path)?;
 
-<<<<<<< HEAD
-=======
-    let res = P2pNetwork::new(
-        Box::new(|_r| Ok(())),
-        &json!({
-            "backend": "mock"
-        })
-        .into(),
-    )
-    .unwrap();
-
->>>>>>> f7fe4aaa
     let file_storage = Arc::new(RwLock::new(FilesystemStorage::new(&cas_path)?));
 
     Context::new(
