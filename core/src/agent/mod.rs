pub mod keys;

use agent::keys::Keys;
<<<<<<< HEAD
use hash_table::entry::Entry;
=======
use chain::{entry::Entry, memory::MemChain, SourceChain};
>>>>>>> 77faa090
use state;
use std::sync::{mpsc::Sender, Arc};
use hash_table::pair::Pair;

#[derive(Clone, Debug, PartialEq, Default)]
pub struct AgentState {
    keys: Option<Keys>,
    // @TODO how should this work with chains/HTs?
    // @see https://github.com/holochain/holochain-rust/issues/137
    // @see https://github.com/holochain/holochain-rust/issues/135
    top_pair: Option<Pair>,
}

impl AgentState {
    /// builds a new, empty AgentState
    pub fn new() -> AgentState {
        AgentState {
            keys: None,
<<<<<<< HEAD
            top_pair: None,
=======
            source_chain: Some(Box::new(MemChain::new())),
>>>>>>> 77faa090
        }
    }

    /// getter for a copy of self.keys
    pub fn keys(&self) -> Option<Keys> {
        self.keys.clone()
    }

    /// getter for a copy of self.top_pair
    /// should be used with a source chain for validation/safety
    pub fn top_pair(&self) -> Option<Pair> {
        self.top_pair.clone()
    }
}

#[derive(Clone, Debug, PartialEq)]
pub enum Action {
    Commit(Entry),
}

/// Reduce Agent's state according to provided Action
pub fn reduce(
    old_state: Arc<AgentState>,
    action: &state::Action,
    _action_channel: &Sender<state::ActionWrapper>,
) -> Arc<AgentState> {
    match *action {
        state::Action::Agent(ref agent_action) => {
            let mut new_state: AgentState = (*old_state).clone();
            match *agent_action {
                Action::Commit(ref entry) => {
                    // add entry to source chain
                    if let Some(mut chain) = new_state.source_chain.clone() {
                        chain.push(entry);
                    }
                }
            }
            Arc::new(new_state)
        }
        _ => old_state,
    }
}

#[cfg(test)]
pub mod tests {
    use super::AgentState;

    /// builds a dummy agent state for testing
    pub fn test_agent_state() -> AgentState {
        AgentState::new()
    }

    #[test]
    /// smoke test for building a new AgentState
    fn agent_state_new() {
        test_agent_state();
    }

    #[test]
    /// test for the agent state keys getter
    fn agent_state_keys() {
        assert_eq!(None, test_agent_state().keys());
    }

    #[test]
    /// test for the agent state top pair getter
    fn agent_state_top_pair() {
        assert_eq!(None, test_agent_state().top_pair());
    }
}<|MERGE_RESOLUTION|>--- conflicted
+++ resolved
@@ -1,11 +1,8 @@
 pub mod keys;
 
 use agent::keys::Keys;
-<<<<<<< HEAD
 use hash_table::entry::Entry;
-=======
 use chain::{entry::Entry, memory::MemChain, SourceChain};
->>>>>>> 77faa090
 use state;
 use std::sync::{mpsc::Sender, Arc};
 use hash_table::pair::Pair;
@@ -24,11 +21,7 @@
     pub fn new() -> AgentState {
         AgentState {
             keys: None,
-<<<<<<< HEAD
             top_pair: None,
-=======
-            source_chain: Some(Box::new(MemChain::new())),
->>>>>>> 77faa090
         }
     }
 
