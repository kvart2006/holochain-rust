--- conflicted
+++ resolved
@@ -27,27 +27,6 @@
     let id = snowflake::ProcessUniqueId::new();
     let address = entry.address();
 
-<<<<<<< HEAD
-    let app_entry_type = match entry_type {
-        EntryType::App(ref app_entry_type) => app_entry_type.clone(),
-        _ => {
-            return Box::new(future::err(HolochainError::ValidationFailed(format!(
-                "System validation not implemented {:?}",
-                entry_type,
-            ))))
-        }
-    };
-
-    match context
-        .state()
-        .unwrap()
-        .nucleus()
-        .dna()
-        .unwrap()
-        .get_zome_name_for_app_entry_type(&app_entry_type)
-    {
-        None => {
-=======
     if let EntryType::App(_) = entry.entry_type() {
         if context
             .state()
@@ -55,10 +34,17 @@
             .nucleus()
             .dna()
             .unwrap()
-            .get_zome_name_for_entry_type(&entry.entry_type().to_string())
+            .get_zome_name_for_app_entry_type(match &entry.entry_type() {
+                EntryType::App(app_entry_type) => app_entry_type,
+                _ => {
+                    return Box::new(future::err(HolochainError::ValidationFailed(format!(
+                        "Attempted to validate system entry type {:?}",
+                        entry.entry_type()
+                    ))))
+                }
+            })
             .is_none()
         {
->>>>>>> 51b54414
             return Box::new(future::err(HolochainError::ValidationFailed(format!(
                 "Unknown entry type: '{}'",
                 String::from(entry.entry_type().to_owned())
