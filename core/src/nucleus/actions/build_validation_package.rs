--- conflicted
+++ resolved
@@ -35,25 +35,26 @@
 
     if let EntryType::App(_) = entry.entry_type() {
         if context
-            .state()
-            .unwrap()
-            .nucleus()
-            .dna()
-            .unwrap()
-            .get_zome_name_for_entry_type(&entry.entry_type().to_string())
+        .state()
+        .unwrap()
+        .nucleus()
+        .dna()
+        .unwrap()
+        .get_zome_name_for_entry_type(&entry.entry_type().to_string())
             .is_none()
-        {
+    {
             return ValidationPackageFuture {
                 context: context.clone(),
                 key: id,
                 error: Some(HolochainError::ValidationFailed(format!(
-                    "Unknown entry type: '{}'",
-                    String::from(entry.entry_type().to_owned())
+                "Unknown entry type: '{}'",
+                String::from(entry.entry_type().to_owned())
                 ))),
             };
         }
-<<<<<<< HEAD
-        Some(_) => {
+        }
+
+    {
             let id = id.clone();
             let entry = entry.clone();
             let context = context.clone();
@@ -78,87 +79,55 @@
             );
 
             thread::spawn(move || {
-                let maybe_callback_result =
-                    get_validation_package_definition(entry.entry_type().clone(), context.clone());
-
+            let maybe_callback_result = get_validation_package_definition(&entry, context.clone());
                 let maybe_validation_package = maybe_callback_result
                     .and_then(|callback_result| match callback_result {
                         CallbackResult::Fail(error_string) => {
                             Err(HolochainError::ErrorGeneric(error_string))
-=======
-    }
-
-    {
-        let id = id.clone();
-        let entry = entry.clone();
-        let context = context.clone();
-        let entry_header = chain_header(entry.clone(), &context).unwrap_or(
-            // TODO: make sure that we don't run into race conditions with respect to the chain
-            // We need the source chain header as part of the validation package.
-            // For an already committed entry (when asked to deliver the validation package to
-            // a DHT node) we should have gotten one from chain_header() above.
-            // But when we commit an entry, there is no header for it in the chain yet.
-            // That is why we have to create a pre-flight header here.
-            // If there is another zome function call that also calls commit before this commit
-            // is done, we might create two pre-flight chain headers linking to the same
-            // previous header. Since these pre-flight headers are not written to the chain
-            // and just used for the validation, I don't see why it would be a problem.
-            // If it was a problem, we would have to make sure that the whole commit process
-            // (including validtion) is atomic.
-            agent::state::create_new_chain_header(&entry, &*context.state().unwrap().agent()),
-        );
-
-        thread::spawn(move || {
-            let maybe_callback_result = get_validation_package_definition(&entry, context.clone());
-            let maybe_validation_package = maybe_callback_result
-                .and_then(|callback_result| match callback_result {
-                    CallbackResult::Fail(error_string) => {
-                        Err(HolochainError::ErrorGeneric(error_string))
-                    }
-                    CallbackResult::ValidationPackageDefinition(def) => Ok(def),
+                        }
+                        CallbackResult::ValidationPackageDefinition(def) => Ok(def),
                     CallbackResult::NotImplemented => Err(HolochainError::ErrorGeneric(format!(
-                        "ValidationPackage callback not implemented for {:?}",
-                        entry.entry_type().clone()
+                                "ValidationPackage callback not implemented for {:?}",
+                                entry.entry_type().clone()
                     ))),
-                    _ => unreachable!(),
-                })
-                .and_then(|package_definition| {
-                    Ok(match package_definition {
-                        Entry => ValidationPackage::only_header(entry_header),
-                        ChainEntries => {
-                            let mut package = ValidationPackage::only_header(entry_header);
+                        _ => unreachable!(),
+                    })
+                    .and_then(|package_definition| {
+                        Ok(match package_definition {
+                            Entry => ValidationPackage::only_header(entry_header),
+                            ChainEntries => {
+                                let mut package = ValidationPackage::only_header(entry_header);
                             package.source_chain_entries = Some(all_public_chain_entries(&context));
-                            package
->>>>>>> d2a815e2
-                        }
-                        ChainHeaders => {
-                            let mut package = ValidationPackage::only_header(entry_header);
+                                package
+                            }
+                            ChainHeaders => {
+                                let mut package = ValidationPackage::only_header(entry_header);
                             package.source_chain_headers = Some(all_public_chain_headers(&context));
-                            package
-                        }
-                        ChainFull => {
-                            let mut package = ValidationPackage::only_header(entry_header);
+                                package
+                            }
+                            ChainFull => {
+                                let mut package = ValidationPackage::only_header(entry_header);
                             package.source_chain_entries = Some(all_public_chain_entries(&context));
                             package.source_chain_headers = Some(all_public_chain_headers(&context));
-                            package
-                        }
-                        Custom(string) => {
-                            let mut package = ValidationPackage::only_header(entry_header);
-                            package.custom = Some(string);
-                            package
-                        }
-                    })
-                });
-
-            context
-                .action_channel
-                .send(ActionWrapper::new(Action::ReturnValidationPackage((
-                    id,
-                    maybe_validation_package,
-                ))))
-                .expect("action channel to be open in reducer");
-        });
-    }
+                                package
+                            }
+                            Custom(string) => {
+                                let mut package = ValidationPackage::only_header(entry_header);
+                                package.custom = Some(string);
+                                package
+                            }
+                        })
+                    });
+
+                context
+                    .action_channel
+                    .send(ActionWrapper::new(Action::ReturnValidationPackage((
+                        id,
+                        maybe_validation_package,
+                    ))))
+                    .expect("action channel to be open in reducer");
+            });
+        }
 
     ValidationPackageFuture {
         context: context.clone(),
