--- conflicted
+++ resolved
@@ -60,8 +60,6 @@
     }
 }
 
-<<<<<<< HEAD
-=======
 impl Deref for Entry {
     type Target = String;
     fn deref(&self) -> &Self::Target {
@@ -84,7 +82,6 @@
     EntryType::App(String::from("testEntryTypeB"))
 }
 
->>>>>>> dcba1f9c
 /// dummy entry content
 pub fn test_entry_content() -> String {
     "test entry content".into()
