--- conflicted
+++ resolved
@@ -1,8 +1,4 @@
 pub mod author_entry;
-<<<<<<< HEAD
-pub mod get_entry;
-pub mod network;
-=======
 pub mod get_entry_history;
 pub mod respond_validation_package_request;
->>>>>>> eb7c38e5
+pub mod network;