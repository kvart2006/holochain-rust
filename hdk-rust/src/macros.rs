#[doc(hidden)]
#[macro_export]
macro_rules! load_json {
    ($encoded_allocation_of_input:ident) => {{
        let maybe_input = $crate::holochain_wasm_utils::memory_serialization::load_json(
            $encoded_allocation_of_input,
        );
        if let Err(hc_err) = maybe_input {
            return $crate::global_fns::store_and_return_output(hc_err);
        }
        maybe_input
    }};
}
#[macro_export]
macro_rules! load_string {
    ($encoded_allocation_of_input:ident) => {{
        let maybe_input = $crate::holochain_wasm_utils::memory_serialization::load_string(
            $encoded_allocation_of_input,
        );
        if let Err(hc_err) = maybe_input {
            return $crate::global_fns::store_and_return_output(hc_err);
        }
        maybe_input
    }};
}

/// Every Zome must utilize the `define_zome`
/// macro in the main library file in their Zome.
/// The `define_zome` macro has 3 component parts:
/// 1. entries: an array of [ValidatingEntryType](entry_definition/struct.ValidatingEntryType.html) as returned by using the [entry](macro.entry.html) macro
/// 2. genesis: `genesis` is a callback called by Holochain to every Zome implemented within a DNA.
///     It gets called when a new agent is initializing an instance of the DNA for the first time, and
///     should return `Ok` or an `Err`, depending on whether the agent can join the network or not.
/// 3. functions: `functions` is divided up into `capabilities`, which specify who can access those functions.
///     `functions` must be a tree structure where the first children are `capabilities`
///     and the children of those `capabilities` are actual function definitions.
/// # Examples
///
/// ```rust
/// # #![feature(try_from)]
/// # #[macro_use]
/// # extern crate hdk;
/// # extern crate serde;
/// # #[macro_use]
/// # extern crate serde_derive;
/// # #[macro_use]
/// # extern crate serde_json;
/// # extern crate boolinator;
/// # extern crate holochain_core_types;
/// # #[macro_use]
/// # extern crate holochain_core_types_derive;
/// # use holochain_core_types::entry::Entry;
/// # use holochain_core_types::entry::entry_type::AppEntryType;
/// # use holochain_core_types::json::JsonString;
/// # use holochain_core_types::error::HolochainError;
/// # use holochain_core_types::dna::entry_types::Sharing;
/// # use boolinator::Boolinator;
/// # use hdk::error::ZomeApiResult;
/// use holochain_core_types::cas::content::Address;
///
/// # // Adding empty functions so that the cfg(test) build can link.
/// # #[no_mangle]
/// # pub fn hc_init_globals(_: u32) -> u32 { 0 }
/// # #[no_mangle]
/// # pub fn hc_commit_entry(_: u32) -> u32 { 0 }
/// # #[no_mangle]
/// # pub fn hc_get_entry(_: u32) -> u32 { 0 }
/// # #[no_mangle]
/// # pub fn hc_entry_address(_: u32) -> u32 { 0 }
/// # #[no_mangle]
/// # pub fn hc_query(_: u32) -> u32 { 0 }
/// # #[no_mangle]
/// # pub fn hc_update_entry(_: u32) -> u32 { 0 }
/// # #[no_mangle]
/// # pub fn hc_remove_entry(_: u32) -> u32 { 0 }
/// # #[no_mangle]
/// # pub fn hc_send(_: u32) -> u32 { 0 }
///
/// # fn main() {
///
/// #[derive(Serialize, Deserialize, Debug, DefaultJson)]
/// pub struct Post {
///     content: String,
///     date_created: String,
/// }
///
/// fn handle_post_address(content: String) -> ZomeApiResult<Address> {
///     let post_entry = Entry::App(AppEntryType::from("post"), Post {
///         content,
///         date_created: "now".into(),
///     }.into());
///
///     hdk::entry_address(&post_entry)
/// }
///
/// define_zome! {
///     entries: [
///         entry!(
///             name: "post",
///             description: "",
///             sharing: Sharing::Public,
///             native_type: Post,
///
///             validation_package: || {
///                 hdk::ValidationPackageDefinition::ChainFull
///             },
///
///             validation: |post: Post, _ctx: hdk::ValidationData| {
///                 (post.content.len() < 280)
///                     .ok_or_else(|| String::from("Content too long"))
///             }
///         )
///     ]
///
///     genesis: || {
///         Ok(())
///     }
///
///     functions: {
///         // "main" is the name of the capability
///         // "Public" is the access setting of the capability
///         main (Public) {
///             // the name of this function, "post_address" is the
///             // one to give while performing a `call` method to this function.
///             // the name of the handler function must be different than the
///             // name of the Zome function.
///             post_address: {
///                 inputs: |content: String|,
///                 outputs: |post: ZomeApiResult<Address>|,
///                 handler: handle_post_address
///             }
///         }
///     }
/// }
///
/// # }
/// ```
#[macro_export]
macro_rules! define_zome {
    (
        entries : [
            $( $entry_expr:expr ),*
        ]

        genesis : || {
            $genesis_expr:expr
        }

        $(
            receive : |$receive_param:ident| {
                $receive_expr:expr
            }
        )*

        functions : {
            $(
                $cap:ident ( $vis:ident ) {
                    $(
                        $zome_function_name:ident : {
                            inputs: | $( $input_param_name:ident : $input_param_type:ty ),* |,
                            outputs: | $( $output_param_name:ident : $output_param_type:ty ),* |,
                            handler: $handler_path:path
                        }
                    )+
                }
            )*
        }

    ) => {
        #[no_mangle]
        #[allow(unused_variables)]
        pub extern "C" fn zome_setup(zd: &mut $crate::meta::ZomeDefinition) {
            $(
                zd.define($entry_expr);
            )*
        }

        #[no_mangle]
        pub extern "C" fn genesis(encoded_allocation_of_input: u32) -> u32 {
            $crate::global_fns::init_global_memory(encoded_allocation_of_input);

            fn execute() -> Result<(), String> {
                $genesis_expr
            }

            match execute() {
                Ok(_) => 0,
                Err(e) => $crate::global_fns::store_and_return_output($crate::holochain_wasm_utils::holochain_core_types::json::RawString::from(e)),
            }
        }

<<<<<<< HEAD
        use $crate::holochain_core_types::dna::capabilities::Capability;
=======
        $(
            #[no_mangle]
            pub extern "C" fn receive(encoded_allocation_of_input: u32) -> u32 {
                $crate::global_fns::init_global_memory(encoded_allocation_of_input);

                // Deserialize input
                let input = load_string!(encoded_allocation_of_input).unwrap();

                fn execute(payload: String) -> String {
                    let $receive_param = payload;
                    $receive_expr
                }

                $crate::global_fns::store_and_return_output(execute(input))
            }
        )*

        use $crate::holochain_core_types::dna::zome::capabilities::Capability;
>>>>>>> dda6f968
        use std::collections::HashMap;

        #[no_mangle]
        #[allow(unused_imports)]
        pub fn __list_capabilities() -> $crate::holochain_core_types::dna::zome::ZomeCapabilities {

            use $crate::holochain_core_types::dna::capabilities::{Capability, Membrane, CapabilityType, FnParameter, FnDeclaration};
            use std::collections::BTreeMap;

            let return_value: $crate::holochain_core_types::dna::zome::ZomeCapabilities = {
                let mut cap_map = BTreeMap::new();

                $(
                    {
                        let mut capability = Capability::new();
                        capability.cap_type = CapabilityType { membrane: Membrane::$vis };
                        capability.functions = vec![
                            $(
                                FnDeclaration {
                                    name: stringify!($zome_function_name).into(),
                                    inputs: vec![
                                        $(
                                            FnParameter::new(stringify!($input_param_name), stringify!($input_param_type))
                                        ),*
                                    ],
                                    outputs: vec![
                                        $(
                                            FnParameter::new(stringify!($output_param_name), stringify!($output_param_type))
                                        ),*
                                    ]
                                }

                            ),+
                        ];

                        cap_map.insert(stringify!($cap).into(), capability);
                    }
                ),*

                cap_map
            };

            return_value
        }

        $(
            $(
                #[no_mangle]
                pub extern "C" fn $zome_function_name(encoded_allocation_of_input: u32) -> u32 {
                    $crate::global_fns::init_global_memory(encoded_allocation_of_input);

                    // Macro'd InputStruct
                    #[derive(Deserialize, Debug)]
                    struct InputStruct {
                        $($input_param_name : $input_param_type),*
                    }

                    // Deserialize input
                    let maybe_input = load_json!(encoded_allocation_of_input);
                    let input: InputStruct = maybe_input.unwrap();

                    // Macro'd function body
                    fn execute (params: InputStruct) -> $( $output_param_type )* {
                        let InputStruct { $($input_param_name),* } = params;

                        $handler_path($($input_param_name),*)
                    }

                    $crate::global_fns::store_and_return_output(execute(input))
                }
            )+
        )*
    };
}<|MERGE_RESOLUTION|>--- conflicted
+++ resolved
@@ -189,9 +189,6 @@
             }
         }
 
-<<<<<<< HEAD
-        use $crate::holochain_core_types::dna::capabilities::Capability;
-=======
         $(
             #[no_mangle]
             pub extern "C" fn receive(encoded_allocation_of_input: u32) -> u32 {
@@ -209,8 +206,7 @@
             }
         )*
 
-        use $crate::holochain_core_types::dna::zome::capabilities::Capability;
->>>>>>> dda6f968
+        use $crate::holochain_core_types::dna::capabilities::Capability;
         use std::collections::HashMap;
 
         #[no_mangle]
