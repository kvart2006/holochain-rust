use config::Configuration;
use holochain_cas_implementations::{
    cas::file::FilesystemStorage, eav::file::EavFileStorage, path::create_path_if_not_exists,
};
use holochain_core::context::Context;
use holochain_core_types::{dna::Dna, error::HolochainError, json::JsonString};
use Holochain;

use holochain_core::{logger::Logger, persister::SimplePersister};
use holochain_core_types::entry::agent::Agent;
use std::{
    collections::HashMap,
    convert::TryFrom,
    fs::File,
    io::prelude::*,
    sync::{Arc, Mutex, RwLock},
};

use boolinator::*;

/// Main representation of the container.
/// Holds a `HashMap` of Holochain instances referenced by ID.
///
/// A primary point in this struct is
/// ```load_config(&mut self, config: &Configuration) -> Result<(), String>```
/// which takes a `config::Configuration` struct and tries to instantiate all configured instances.
/// While doing so it has to load DNA files referenced in the configuration.
/// In order to not bind this code to the assumption that there is a filesystem
/// and also enable easier testing,
/// a DnaLoader has to be injected on creation.
/// This is a closure that returns a Dna object for a given path string.
pub struct Container {
    pub instances: HashMap<String, Holochain>,
    dna_loader: DnaLoader,
}

type DnaLoader = Arc<Box<FnMut(&String) -> Result<Dna, HolochainError> + Send>>;

impl Container {
    /// Creates a new instance with the default DnaLoader that actually loads files.
    pub fn new() -> Self {
        Container {
            instances: HashMap::new(),
            dna_loader: Arc::new(Box::new(Self::load_dna)),
        }
    }

    /// Starts all instances
    pub fn start_all(&mut self) {
        let _ = self.instances.iter_mut().for_each(|(id, hc)| {
            println!("Starting instance \"{}\"...", id);
            match hc.start() {
                Ok(()) => println!("ok"),
                Err(err) => println!("Error: {}", err),
            }
        });
    }

    /// Stops all instances
    pub fn stop_all(&mut self) {
        let _ = self.instances.iter_mut().for_each(|(id, hc)| {
            println!("Stopping instance \"{}\"...", id);
            match hc.stop() {
                Ok(()) => println!("ok"),
                Err(err) => println!("Error: {}", err),
            }
        });
    }

    /// Stop and clear all instances
    pub fn shutdown(&mut self) {
        self.stop_all();
        self.instances = HashMap::new();
    }

    /// Tries to create all instances configured in the given Configuration object.
    /// Calls `Configuration::check_consistency()` first and clears `self.instances`.
    pub fn load_config(&mut self, config: &Configuration) -> Result<(), String> {
        let _ = config.check_consistency()?;
        self.shutdown();
        let id_instance_pairs = config
            .instance_ids()
            .clone()
            .into_iter()
            .map(|id| {
                (
                    id.clone(),
                    instantiate_from_config(&id, config, &mut self.dna_loader),
                )
            })
            .collect::<Vec<_>>();

        let errors = id_instance_pairs
            .into_iter()
            .filter_map(|(id, maybe_holochain)| match maybe_holochain {
                Ok(holochain) => {
                    self.instances.insert(id.clone(), holochain);
                    None
                }
                Err(error) => Some(format!(
                    "Error while trying to create instance \"{}\": {}",
                    id, error
                )),
            })
            .collect::<Vec<_>>();

        if errors.len() == 0 {
            Ok(())
        } else {
            Err(errors.iter().nth(0).unwrap().clone())
        }
    }

    /// Default DnaLoader that actually reads files from the filesystem
    #[cfg_attr(tarpaulin, skip)] // This function is mocked in tests
    fn load_dna(file: &String) -> Result<Dna, HolochainError> {
        let mut f = File::open(file)?;
        let mut contents = String::new();
        f.read_to_string(&mut contents)?;
        Dna::try_from(JsonString::from(contents))
    }
}

impl<'a> TryFrom<&'a Configuration> for Container {
    type Error = HolochainError;
    fn try_from(config: &'a Configuration) -> Result<Self, Self::Error> {
        let mut container = Container::new();
        container
            .load_config(config)
            .map_err(|string| HolochainError::ConfigError(string))?;
        Ok(container)
    }
}

/// Creates one specific Holochain instance from a given Configuration,
/// id string and DnaLoader.
fn instantiate_from_config(
    id: &String,
    config: &Configuration,
    dna_loader: &mut DnaLoader,
) -> Result<Holochain, String> {
    let _ = config.check_consistency()?;

    config
        .instance_by_id(&id)
        .ok_or(String::from("Instance not found in config"))
        .and_then(|instance_config| {
            let agent_config = config.agent_by_id(&instance_config.agent).unwrap();
            let dna_config = config.dna_by_id(&instance_config.dna).unwrap();
            let dna = Arc::get_mut(dna_loader).unwrap()(&dna_config.file).map_err(|_| {
                HolochainError::ConfigError(format!(
                    "Could not load DNA file \"{}\"",
                    dna_config.file
                ))
            })?;

            (instance_config.storage.storage_type == "file"
                && instance_config.storage.path.is_some())
                .ok_or(String::from("Only file storage supported currently"))?;

            let context = create_context(&agent_config.id, &instance_config.storage.path.unwrap())
                .map_err(|hc_err| format!("Error creating context: {}", hc_err.to_string()))?;

            Holochain::new(dna, Arc::new(context)).map_err(|hc_err| hc_err.to_string())
        })
}

#[derive(Clone, Debug)]
struct NullLogger {}

impl Logger for NullLogger {
    fn log(&mut self, _msg: String) {}
}

fn create_context(_: &String, path: &String) -> Result<Context, HolochainError> {
    let agent = Agent::generate_fake("c+bob");
    let cas_path = format!("{}/cas", path);
    let eav_path = format!("{}/eav", path);
    create_path_if_not_exists(&cas_path)?;
    create_path_if_not_exists(&eav_path)?;
    let file_storage = Arc::new(RwLock::new(FilesystemStorage::new(&cas_path)?));
    Context::new(
        agent,
        Arc::new(Mutex::new(NullLogger {})),
        Arc::new(Mutex::new(SimplePersister::new(file_storage.clone()))),
        file_storage.clone(),
        Arc::new(RwLock::new(EavFileStorage::new(eav_path)?)),
    )
}

#[cfg(test)]
pub mod tests {
    use super::*;
    use config::load_configuration;

    pub fn test_dna_loader() -> DnaLoader {
        let loader = Box::new(|_path: &String| Ok(Dna::new()))
            as Box<FnMut(&String) -> Result<Dna, HolochainError> + Send>;
        Arc::new(loader)
    }

    fn test_toml<'a>() -> &'a str {
        r#"
    [[agents]]
    id = "test agent"
    name = "Holo Tester"
    key_file = "holo_tester.key"

    [[dnas]]
    id = "app spec rust"
    file = "app-spec-rust.hcpkg"
    hash = "Qm328wyq38924y"

    [[instances]]
    id = "app spec instance"
    dna = "app spec rust"
    agent = "test agent"
    [instances.logger]
    type = "simple"
    file = "app_spec.log"
    [instances.storage]
    type = "file"
    path = "tmp-storage"

    "#
    }

    //#[test]
    // TODO
    // Deactivating this test because tests running in parallel creating Holochain instances
    // currently fail with:
    // "Error creating context: Failed to create actor in system: Failed to create actor.
    // Cause: An actor at the same path already exists"
    // This needs to be fixed in another PR.
<<<<<<< HEAD
    #[cfg_attr(tarpaulin, skip)]
    pub fn test_instantiate_from_config() {
        let config = load_configuration::<Configuration>(test_toml()).unwrap();
        let maybe_holochain = instantiate_from_config(
            &"app spec instance".to_string(),
            &config,
            &mut test_dna_loader(),
        );

        assert_eq!(maybe_holochain.err(), None);
    }
=======
    // #[cfg_attr(tarpaulin, skip)]
    // fn test_instantiate_from_config() {
    //     let config = load_configuration::<Configuration>(test_toml()).unwrap();
    //     let maybe_holochain = instantiate_from_config(
    //         &"app spec instance".to_string(),
    //         &config,
    //         &mut test_dna_loader(),
    //     );
    //
    //     assert_eq!(maybe_holochain.err(), None);
    // }
>>>>>>> 359a0506

    #[test]
    fn test_container_load_config() {
        let config = load_configuration::<Configuration>(test_toml()).unwrap();

        let mut container = Container {
            instances: HashMap::new(),
            dna_loader: test_dna_loader(),
        };

        assert!(container.load_config(&config).is_ok());
        assert_eq!(container.instances.len(), 1);

        container.start_all();
        container.stop_all();
    }

    #[test]
    fn test_container_try_from_configuration() {
        let config = load_configuration::<Configuration>(test_toml()).unwrap();

        let maybe_container = Container::try_from(&config);

        assert!(maybe_container.is_err());
        assert_eq!(
            maybe_container.err().unwrap(),
            HolochainError::ConfigError(
                "Error while trying to create instance \"app spec instance\": Could not load DNA file \"app-spec-rust.hcpkg\"".to_string()
            )
        );
    }
}<|MERGE_RESOLUTION|>--- conflicted
+++ resolved
@@ -232,19 +232,6 @@
     // "Error creating context: Failed to create actor in system: Failed to create actor.
     // Cause: An actor at the same path already exists"
     // This needs to be fixed in another PR.
-<<<<<<< HEAD
-    #[cfg_attr(tarpaulin, skip)]
-    pub fn test_instantiate_from_config() {
-        let config = load_configuration::<Configuration>(test_toml()).unwrap();
-        let maybe_holochain = instantiate_from_config(
-            &"app spec instance".to_string(),
-            &config,
-            &mut test_dna_loader(),
-        );
-
-        assert_eq!(maybe_holochain.err(), None);
-    }
-=======
     // #[cfg_attr(tarpaulin, skip)]
     // fn test_instantiate_from_config() {
     //     let config = load_configuration::<Configuration>(test_toml()).unwrap();
@@ -256,7 +243,6 @@
     //
     //     assert_eq!(maybe_holochain.err(), None);
     // }
->>>>>>> 359a0506
 
     #[test]
     fn test_container_load_config() {
