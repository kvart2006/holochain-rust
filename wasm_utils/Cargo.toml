[package]
name = "holochain_wasm_utils"
version = "0.0.1"
authors = ["Holochain Core Dev Team <devcore@holochain.org>"]

[dependencies]
serde = "1.0"
serde_derive = "1.0"
serde_json = { version = "1.0", features = ["preserve_order"] }
holochain_core_types = { path = "../core_types" }
holochain_core_types_derive = { path = "../core_types_derive" }

[dev-dependencies]
test_utils = { path = "../test_utils"}
holochain_core = { path = "../core" }
<<<<<<< HEAD
holochain_container_api = { path = "../container_api" }
holochain_agent = { path = "../agent" }
=======
holochain_core_api = { path = "../core_api" }
>>>>>>> 136ff9be
holochain_cas_implementations= {path="../cas_implementations"}
tempfile = "3"<|MERGE_RESOLUTION|>--- conflicted
+++ resolved
@@ -13,11 +13,6 @@
 [dev-dependencies]
 test_utils = { path = "../test_utils"}
 holochain_core = { path = "../core" }
-<<<<<<< HEAD
 holochain_container_api = { path = "../container_api" }
-holochain_agent = { path = "../agent" }
-=======
-holochain_core_api = { path = "../core_api" }
->>>>>>> 136ff9be
 holochain_cas_implementations= {path="../cas_implementations"}
 tempfile = "3"