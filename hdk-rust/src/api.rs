use error::{ZomeApiError, ZomeApiResult};
use globals::*;
pub use holochain_wasm_utils::api_serialization::validation::*;
use holochain_wasm_utils::{
    api_serialization::{
        commit::{CommitEntryArgs, CommitEntryResult},
        get_entry::{GetEntryArgs, GetEntryOptions, GetEntryResult},
    },
    holochain_core_types::hash::HashString,
    memory_allocation::*,
    memory_serialization::*,
};
use serde_json;

//--------------------------------------------------------------------------------------------------
// ZOME API GLOBAL VARIABLES
//--------------------------------------------------------------------------------------------------

lazy_static! {
<<<<<<< HEAD
  /// The `name` property as taken from the DNA.
  pub static ref APP_NAME: &'static str = &APP_GLOBALS.app_name;

  /// The hash of the DNA the Zome is embedded within.
  /// This is often useful as a fixed value that is known by all
  /// participants running the DNA.
  pub static ref APP_DNA_HASH: &'static HashString = &APP_GLOBALS.app_dna_hash;

  /// The identity string used when the chain was first initialized.
  pub static ref APP_AGENT_ID_STR: &'static str = &APP_GLOBALS.app_agent_id_str;
=======
  /// The name of this Holochain taken from its DNA.
  pub static ref DNA_NAME: &'static str = &GLOBALS.dna_name;

  /// The hash of this Holochain's DNA.
  /// Nodes must run the same DNA to be on the same DHT.
  pub static ref DNA_HASH: &'static HashString = &GLOBALS.dna_hash;

  /// The identity string used when the chain was first initialized.
  /// If you used JSON to embed multiple properties (such as FirstName, LastName, Email, etc),
  /// they can be retrieved here as Dna.Agent.FirstName, etc. (FIXME)
  pub static ref AGENT_ID_STR: &'static str = &GLOBALS.agent_id_str;
>>>>>>> 244639c3

  /// The hash of your public key.
  /// This is your node address on the DHT.
  /// It can be used for node-to-node messaging with `send` and `receive` functions.
  pub static ref AGENT_KEY_HASH: &'static HashString = &GLOBALS.agent_key_hash;

  /// The hash of the first identity entry on your chain (The second entry on your chain).
  /// This is your peer's identity on the DHT.
  pub static ref AGENT_INITIAL_HASH: &'static HashString = &GLOBALS.agent_initial_hash;

  #[doc(hidden)]
  /// The hash of the most recent identity entry that has been committed to your chain.
  /// Starts with the same value as AGENT_INITIAL_HASH.
  /// After a call to `update_agent` it will have the value of the hash of the newly committed identity entry.
  pub static ref AGENT_LATEST_HASH: &'static HashString = &GLOBALS.agent_latest_hash;
}

//--------------------------------------------------------------------------------------------------
// SYSTEM CONSTS
//--------------------------------------------------------------------------------------------------

// HC.Status
// WARNING keep in sync with CRUDStatus
bitflags! {
  pub struct EntryStatus: u8 {
    const LIVE     = 1 << 0;
    const REJECTED = 1 << 1;
    const DELETED  = 1 << 2;
    const MODIFIED = 1 << 3;
  }
}

// HC.GetMask
bitflags! {
  pub struct GetEntryMask: u8 {
    const ENTRY      = 1 << 0;
    const ENTRY_TYPE = 1 << 1;
    const SOURCES    = 1 << 2;
  }
}
// explicit `Default` implementation
impl Default for GetEntryMask {
    fn default() -> GetEntryMask {
        GetEntryMask::ENTRY
    }
}

// TODOs
//// HC.LinkAction
//pub enum LinkAction {
//    Add,
//    Delete,
//}
//
//// HC.PkgReq
//pub enum PkgRequest {
//    Chain,
//    ChainOption,
//    EntryTypes,
//}
//
//// HC.PkgReq.ChainOpt
//pub enum ChainOption {
//    None,
//    Headers,
//    Entries,
//    Full,
//}
//
//// HC.Bridge
//pub enum BridgeSide {
//    From,
//    To,
//}
//
//// HC.SysEntryType
//// WARNING Keep in sync with SystemEntryType in holochain-rust
//enum SystemEntryType {
//    Dna,
//    Agent,
//    Key,
//    Headers,
//    Deletion,
//}
//
//mod bundle_cancel {
//    // HC.BundleCancel.Reason
//    pub enum Reason {
//        UserCancel,
//        Timeout,
//    }
//    // HC.BundleCancel.Response
//    pub enum Response {
//        Ok,
//        Commit,
//    }
//}

// Allowed input for close_bundle()
pub enum BundleOnClose {
   Commit,
   Discard,
}

//--------------------------------------------------------------------------------------------------
// API FUNCTIONS
//--------------------------------------------------------------------------------------------------

<<<<<<< HEAD
/// Prints a string through the stdout of the running service, and also
/// writes that string to the logger in the execution context
=======
/// FIXME DOC
/// Returns an application property, which are defined by the DNA developer.
/// It returns values from the DNA file that you set as properties of your application
/// (e.g. Name, Language, Description, Author, etc.).
pub fn property<S: Into<String>>(_name: S) -> ZomeApiResult<String> {
    // FIXME
    Err(ZomeApiError::FunctionNotImplemented)
}

/// FIXME DOC
pub fn make_hash<S: Into<String>>(
    _entry_type: S,
    _entry_data: serde_json::Value,
) -> Result<HashString, ZomeApiError> {
    // FIXME
    Err(ZomeApiError::FunctionNotImplemented)
}

/// FIXME DOC
>>>>>>> 244639c3
pub fn debug(msg: &str) -> Result<(), ZomeApiError> {
    let mut mem_stack = unsafe { G_MEM_STACK.unwrap() };
    let maybe_allocation_of_input = store_as_json(&mut mem_stack, msg);
    if let Err(err_code) = maybe_allocation_of_input {
        return Err(ZomeApiError::Internal(err_code.to_string()));
    }
    let allocation_of_input = maybe_allocation_of_input.unwrap();
    unsafe {
        hc_debug(allocation_of_input.encode());
    }
    mem_stack
        .deallocate(allocation_of_input)
        .expect("should be able to deallocate input that has been allocated on memory stack");
    Ok(())
}

/// Not Yet Available
pub fn call<S: Into<String>>(
    _zome_name: S,
    _cap_name: S,
    _function_name: S,
    _arguments: serde_json::Value,
) -> ZomeApiResult<serde_json::Value> {
    Err(ZomeApiError::FunctionNotImplemented)
}

/// Attempts to commit an entry to your local source chain. The entry
/// will have to pass the defined validation rules for that entry type. Returns either an
/// address of the committed entry as a string, or an error.
pub fn commit_entry(
    entry_type_name: &str,
    entry_value: serde_json::Value,
) -> ZomeApiResult<HashString> {
    let mut mem_stack: SinglePageStack;
    unsafe {
        mem_stack = G_MEM_STACK.unwrap();
    }

    // Put args in struct and serialize into memory
    let input = CommitEntryArgs {
        entry_type_name: entry_type_name.to_string(),
        entry_value: entry_value.to_string(),
    };
    let maybe_allocation_of_input = store_as_json(&mut mem_stack, input);
    if let Err(err_code) = maybe_allocation_of_input {
        return Err(ZomeApiError::Internal(err_code.to_string()));
    }
    let allocation_of_input = maybe_allocation_of_input.unwrap();

    // Call WASMI-able commit
    let encoded_allocation_of_result: u32;
    unsafe {
        encoded_allocation_of_result = hc_commit_entry(allocation_of_input.encode() as u32);
    }
    // Deserialize complex result stored in memory and check for ERROR in encoding
    let result = load_json(encoded_allocation_of_result as u32);

    if let Err(err_str) = result {
        return Err(ZomeApiError::Internal(err_str));
    }
    let output: CommitEntryResult = result.unwrap();

    // Free result & input allocations and all allocations made inside commit()
    mem_stack
        .deallocate(allocation_of_input)
        .expect("deallocate failed");

    if output.validation_failure.len() > 0 {
        Err(ZomeApiError::ValidationFailed(output.validation_failure))
    } else {
        Ok(HashString::from(output.address))
    }
}

/// Retrieves an entry from the local chain or the DHT, by looking it up using
/// its address.
pub fn get_entry(
    address: HashString,
    _options: GetEntryOptions,
) -> ZomeApiResult<GetEntryResult> {
    let mut mem_stack: SinglePageStack;
    unsafe {
        mem_stack = G_MEM_STACK.unwrap();
    }

    // Put args in struct and serialize into memory
    let input = GetEntryArgs {
        address: address,
    };
    let maybe_allocation_of_input = store_as_json(&mut mem_stack, input);
    if let Err(err_code) = maybe_allocation_of_input {
        return Err(ZomeApiError::Internal(err_code.to_string()));
    }
    let allocation_of_input = maybe_allocation_of_input.unwrap();

    // Call WASMI-able get_entry
    let encoded_allocation_of_result: u32;
    unsafe {
        encoded_allocation_of_result = hc_get_entry(allocation_of_input.encode() as u32);
    }
    // Deserialize complex result stored in memory and check for ERROR in encoding
    let result = load_json(encoded_allocation_of_result as u32);
    if let Err(err_str) = result {
        return Err(ZomeApiError::Internal(err_str));
    }
    let result: GetEntryResult = result.unwrap();

    // Free result & input allocations and all allocations made inside commit()
    mem_stack
        .deallocate(allocation_of_input)
        .expect("deallocate failed");

    Ok(result)
}

/// Not Yet Available
// Returns an application property, which are defined by the app developer.
// It returns values from the DNA file that you set as properties of your application
// (e.g. Name, Language, Description, Author, etc.).
pub fn property<S: Into<String>>(_name: S) -> ZomeApiResult<String> {
    Err(ZomeApiError::FunctionNotImplemented)
}

/// Not Yet Available
pub fn make_hash<S: Into<String>>(
    _entry_type: S,
    _entry_data: serde_json::Value,
) -> Result<HashString, ZomeApiError> {
    // FIXME
    Err(ZomeApiError::FunctionNotImplemented)
}

/// Not Yet Available
pub fn sign<S: Into<String>>(_doc: S) -> ZomeApiResult<String> {
    Err(ZomeApiError::FunctionNotImplemented)
}

/// Not Yet Available
pub fn verify_signature<S: Into<String>>(
    _signature: S,
    _data: S,
    _pub_key: S,
) -> ZomeApiResult<bool> {
    Err(ZomeApiError::FunctionNotImplemented)
}

/// Not Yet Available
pub fn update_entry<S: Into<String>>(
    _entry_type: S,
    _entry: serde_json::Value,
    _replaces: HashString,
) -> ZomeApiResult<HashString> {
    // FIXME
    Err(ZomeApiError::FunctionNotImplemented)
}

/// Not Yet Available
pub fn update_agent() -> ZomeApiResult<HashString> {
    Err(ZomeApiError::FunctionNotImplemented)
}

/// Not Yet Available
pub fn remove_entry<S: Into<String>>(_entry: HashString, _message: S) -> ZomeApiResult<HashString> {
    Err(ZomeApiError::FunctionNotImplemented)
}

/// Not Yet Available
pub fn link_entries<S: Into<String>>(
    _base: HashString,
    _target: HashString,
    _tag: S,
) -> Result<(), ZomeApiError> {
    Err(ZomeApiError::FunctionNotImplemented)
}

/// Not Yet Available
pub fn get_links<S: Into<String>>(_base: HashString, _tag: S) -> ZomeApiResult<Vec<HashString>> {
    Err(ZomeApiError::FunctionNotImplemented)
}

/// Not Yet Available
pub fn query() -> ZomeApiResult<Vec<String>> {
    Err(ZomeApiError::FunctionNotImplemented)
}

/// Not Yet Available
pub fn send(_to: HashString, _message: serde_json::Value) -> ZomeApiResult<serde_json::Value> {
    Err(ZomeApiError::FunctionNotImplemented)
}

/// Not Yet Available
pub fn start_bundle(_timeout: usize, _user_param: serde_json::Value) -> Result<(), ZomeApiError> {
    Err(ZomeApiError::FunctionNotImplemented)
}

/// Not Yet Available
pub fn close_bundle(_action: BundleOnClose) -> Result<(), ZomeApiError> {
    Err(ZomeApiError::FunctionNotImplemented)
}<|MERGE_RESOLUTION|>--- conflicted
+++ resolved
@@ -17,30 +17,16 @@
 //--------------------------------------------------------------------------------------------------
 
 lazy_static! {
-<<<<<<< HEAD
   /// The `name` property as taken from the DNA.
-  pub static ref APP_NAME: &'static str = &APP_GLOBALS.app_name;
+  pub static ref DNA_NAME: &'static str = &GLOBALS.dna_name;
 
   /// The hash of the DNA the Zome is embedded within.
   /// This is often useful as a fixed value that is known by all
   /// participants running the DNA.
-  pub static ref APP_DNA_HASH: &'static HashString = &APP_GLOBALS.app_dna_hash;
+  pub static ref DNA_HASH: &'static HashString = &GLOBALS.dna_hash;
 
   /// The identity string used when the chain was first initialized.
-  pub static ref APP_AGENT_ID_STR: &'static str = &APP_GLOBALS.app_agent_id_str;
-=======
-  /// The name of this Holochain taken from its DNA.
-  pub static ref DNA_NAME: &'static str = &GLOBALS.dna_name;
-
-  /// The hash of this Holochain's DNA.
-  /// Nodes must run the same DNA to be on the same DHT.
-  pub static ref DNA_HASH: &'static HashString = &GLOBALS.dna_hash;
-
-  /// The identity string used when the chain was first initialized.
-  /// If you used JSON to embed multiple properties (such as FirstName, LastName, Email, etc),
-  /// they can be retrieved here as Dna.Agent.FirstName, etc. (FIXME)
   pub static ref AGENT_ID_STR: &'static str = &GLOBALS.agent_id_str;
->>>>>>> 244639c3
 
   /// The hash of your public key.
   /// This is your node address on the DHT.
@@ -149,31 +135,9 @@
 // API FUNCTIONS
 //--------------------------------------------------------------------------------------------------
 
-<<<<<<< HEAD
 /// Prints a string through the stdout of the running service, and also
 /// writes that string to the logger in the execution context
-=======
-/// FIXME DOC
-/// Returns an application property, which are defined by the DNA developer.
-/// It returns values from the DNA file that you set as properties of your application
-/// (e.g. Name, Language, Description, Author, etc.).
-pub fn property<S: Into<String>>(_name: S) -> ZomeApiResult<String> {
-    // FIXME
-    Err(ZomeApiError::FunctionNotImplemented)
-}
-
-/// FIXME DOC
-pub fn make_hash<S: Into<String>>(
-    _entry_type: S,
-    _entry_data: serde_json::Value,
-) -> Result<HashString, ZomeApiError> {
-    // FIXME
-    Err(ZomeApiError::FunctionNotImplemented)
-}
-
-/// FIXME DOC
->>>>>>> 244639c3
-pub fn debug(msg: &str) -> Result<(), ZomeApiError> {
+pub fn debug(msg: &str) -> ZomeApiResult<()> {
     let mut mem_stack = unsafe { G_MEM_STACK.unwrap() };
     let maybe_allocation_of_input = store_as_json(&mut mem_stack, msg);
     if let Err(err_code) = maybe_allocation_of_input {
@@ -300,7 +264,7 @@
 pub fn make_hash<S: Into<String>>(
     _entry_type: S,
     _entry_data: serde_json::Value,
-) -> Result<HashString, ZomeApiError> {
+) -> ZomeApiResult<HashString> {
     // FIXME
     Err(ZomeApiError::FunctionNotImplemented)
 }
@@ -344,7 +308,7 @@
     _base: HashString,
     _target: HashString,
     _tag: S,
-) -> Result<(), ZomeApiError> {
+) -> ZomeApiResult<()> {
     Err(ZomeApiError::FunctionNotImplemented)
 }
 
@@ -364,11 +328,11 @@
 }
 
 /// Not Yet Available
-pub fn start_bundle(_timeout: usize, _user_param: serde_json::Value) -> Result<(), ZomeApiError> {
-    Err(ZomeApiError::FunctionNotImplemented)
-}
-
-/// Not Yet Available
-pub fn close_bundle(_action: BundleOnClose) -> Result<(), ZomeApiError> {
+pub fn start_bundle(_timeout: usize, _user_param: serde_json::Value) -> ZomeApiResult<()> {
+    Err(ZomeApiError::FunctionNotImplemented)
+}
+
+/// Not Yet Available
+pub fn close_bundle(_action: BundleOnClose) -> ZomeApiResult<()> {
     Err(ZomeApiError::FunctionNotImplemented)
 }