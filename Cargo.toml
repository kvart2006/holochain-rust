--- conflicted
+++ resolved
@@ -22,17 +22,14 @@
   "wasm_utils",
   "wasm_utils/wasm-test/integration-test",
 ]
-<<<<<<< HEAD
-# exclude = ["test_utils"]
 
-[profile.release]
-panic = "abort"
-lto = true
-opt-level = 'z'
-=======
 exclude = [
   "test_utils",
   "app_spec",
   "nodejs_container/native",
 ]
->>>>>>> 3a17f6ae
+
+[profile.release]
+panic = "abort"
+lto = true
+opt-level = 'z'