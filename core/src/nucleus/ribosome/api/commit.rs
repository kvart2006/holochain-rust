--- conflicted
+++ resolved
@@ -2,15 +2,12 @@
 use agent::{actions::commit::*, state::{AgentState, ActionResponse}};
 use futures::{executor::block_on, FutureExt};
 use hash_table::{entry::Entry, sys_entry::EntryType};
-<<<<<<< HEAD
 use holochain_wasm_utils::{
     error::{RibosomeErrorReport, RibosomeReturnCode},
     validation::{
         HcEntryAction, HcEntryLifecycle, ValidationData,
     },
 };
-=======
->>>>>>> e3d4a537
 use json::ToJson;
 use nucleus::{actions::validate::*, ribosome::api::Runtime};
 use serde_json;
